/** @file

  Tegra I2c Driver

  SPDX-FileCopyrightText: Copyright (c) 2019-2023, NVIDIA CORPORATION & AFFILIATES. All rights reserved.

  SPDX-License-Identifier: BSD-2-Clause-Patent

**/

#include <PiDxe.h>

#include <Library/BaseLib.h>
#include <Library/BaseMemoryLib.h>
#include <Library/Crc8Lib.h>
#include <Library/DebugLib.h>
#include <Library/DevicePathLib.h>
<<<<<<< HEAD
=======
#include <Library/MemoryAllocationLib.h>
#include <Library/UefiLib.h>
#include <Library/UefiRuntimeLib.h>
#include <Library/DxeServicesTableLib.h>
#include <Library/TimerLib.h>
>>>>>>> 3278ac4f
#include <Library/IoLib.h>
#include <Library/MemoryAllocationLib.h>
#include <Library/PrintLib.h>
#include <Library/TimerLib.h>
#include <Library/UefiBootServicesTableLib.h>
#include <Library/UefiLib.h>
#include <Protocol/DeviceTreeNode.h>
#include <Protocol/PinControl.h>
#include <Protocol/TegraI2cSlaveDeviceTreeNode.h>
#include <libfdt.h>

#include <Library/DeviceDiscoveryDriverLib.h>
#include "TegraI2c.h"

STATIC NVIDIA_TEGRA_I2C_PRIVATE_DATA  *mI2cPrivate[MAX_I2C_MASTERS] = { 0 };
STATIC UINTN                          mI2cMasterCount               = 0;
STATIC EFI_EVENT                      mVirtualAddressChangeEvent    = NULL;

NVIDIA_COMPATIBILITY_MAPPING  gDeviceCompatibilityMap[] = {
  { "nvidia,tegra194-i2c", &gNVIDIANonDiscoverableI2cDeviceGuid },
  { "nvidia,tegra234-i2c", &gNVIDIANonDiscoverableI2cDeviceGuid },
  { NULL,                  NULL                                 }
};

NVIDIA_DEVICE_DISCOVERY_CONFIG  gDeviceDiscoverDriverConfig = {
  .DriverName                      = L"NVIDIA Tegra I2C controller driver",
  .AutoEnableClocks                = TRUE,
  .AutoResetModule                 = TRUE,
  .SkipEdkiiNondiscoverableInstall = TRUE
};

STATIC
CONTROLLER_DEVICE_PATH  ControllerNode = {
  {
    HARDWARE_DEVICE_PATH, HW_CONTROLLER_DP,
    { (UINT8)(sizeof (CONTROLLER_DEVICE_PATH)), (UINT8)((sizeof (CONTROLLER_DEVICE_PATH)) >> 8) }
  },
  0
};

/**
  Transfers the register settings from shadow registers to actual controller registers.

  Config load register is used to transfer the SW programmed configuration in I2C registers to
  HW internal registers that would be used in actual logic. It has MSTR_CONFIG_LOAD bit field for
  I2C master and Bus clear logic.

  @param[in] Private            Pointer to an NVIDIA_TEGRA_I2C_PRIVATE_DATA structure

  @retval EFI_SUCCESS           The configuration was set successfully.
  @retval EFI_TIMEOUT           Timeout setting configuration.

**/
STATIC
EFI_STATUS
TegraI2cLoadConfiguration (
  IN NVIDIA_TEGRA_I2C_PRIVATE_DATA  *Private
  )
{
  UINT32  Data32;
  UINTN   Timeout = I2C_I2C_CONFIG_LOAD_0_TIMEOUT*1000;

  if (Private == NULL) {
    return EFI_INVALID_PARAMETER;
  }

  if (!Private->ConfigurationChanged) {
    return EFI_SUCCESS;
  }

  Private->ConfigurationChanged = FALSE;

  Data32 = I2C_I2C_CONFIG_LOAD_0_MSTR_CONFIG_LOAD;
  MmioWrite32 (Private->BaseAddress + I2C_I2C_CONFIG_LOAD_0_OFFSET, Data32);

  do {
    MicroSecondDelay (1);
    Data32 = MmioRead32 (Private->BaseAddress + I2C_I2C_CONFIG_LOAD_0_OFFSET);
    Timeout--;
    if (Timeout == 0) {
      DEBUG ((DEBUG_ERROR, "%a: Configuration load timeout %x\r\n", __FUNCTION__, Data32));
      return EFI_TIMEOUT;
    }
  } while (Data32 != 0);

  return EFI_SUCCESS;
}

/**
  Set the frequency for the I2C clock line.

  This routine must be called at or below TPL_NOTIFY.

  The software and controller do a best case effort of using the specified
  frequency for the I2C bus.  If the frequency does not match exactly then
  the I2C master protocol selects the next lower frequency to avoid
  exceeding the operating conditions for any of the I2C devices on the bus.
  For example if 400 KHz was specified and the controller's divide network
  only supports 402 KHz or 398 KHz then the I2C master protocol selects 398
  KHz.  If there are not lower frequencies available, then return
  EFI_UNSUPPORTED.

  @param[in] This           Pointer to an EFI_I2C_MASTER_PROTOCOL structure
  @param[in] BusClockHertz  Pointer to the requested I2C bus clock frequency
                            in Hertz.  Upon return this value contains the
                            actual frequency in use by the I2C controller.

  @retval EFI_SUCCESS           The bus frequency was set successfully.
  @retval EFI_ALREADY_STARTED   The controller is busy with another transaction.
  @retval EFI_INVALID_PARAMETER BusClockHertz is NULL
  @retval EFI_UNSUPPORTED       The controller does not support this frequency.

**/
EFI_STATUS
TegraI2cSetBusFrequency (
  IN CONST EFI_I2C_MASTER_PROTOCOL  *This,
  IN OUT UINTN                      *BusClockHertz
  )
{
  NVIDIA_TEGRA_I2C_PRIVATE_DATA  *Private = NULL;
  UINT32                         Data32;
  EFI_STATUS                     Status;
  UINT8                          TLow;
  UINT8                          THigh;
  UINT32                         ClockDivisor;
  UINT32                         ClockMultiplier;

  if ((This == NULL) ||
      (BusClockHertz == NULL))
  {
    return EFI_INVALID_PARAMETER;
  }

  Private = TEGRA_I2C_PRIVATE_DATA_FROM_MASTER (This);
  // Load relevent prod settings
  Status = DeviceDiscoverySetProd (Private->ControllerHandle, Private->DeviceTreeNode, "prod");
  if (EFI_ERROR (Status) && (Status != EFI_NOT_FOUND)) {
    DEBUG ((DEBUG_ERROR, "%a: Failed to set prod settings (%r)\r\n", __FUNCTION__, Status));
    return Status;
  }

  if (*BusClockHertz >= HS_SPEED) {
    Status = DeviceDiscoverySetProd (Private->ControllerHandle, Private->DeviceTreeNode, "prod_c_hs");
    if (EFI_ERROR (Status)) {
      DEBUG ((DEBUG_ERROR, "%a: Failed to set HS prod settings (%r)\r\n", __FUNCTION__, Status));
      return Status;
    }
  } else if (*BusClockHertz >= FM_PLUS_SPEED) {
    Status = DeviceDiscoverySetProd (Private->ControllerHandle, Private->DeviceTreeNode, "prod_c_fmplus");
    if (EFI_ERROR (Status)) {
      DEBUG ((DEBUG_ERROR, "%a: Failed to set FM+ prod settings (%r)\r\n", __FUNCTION__, Status));
      return Status;
    }
  } else if (*BusClockHertz >= FM_SPEED) {
    Status = DeviceDiscoverySetProd (Private->ControllerHandle, Private->DeviceTreeNode, "prod_c_fm");
    if (EFI_ERROR (Status)) {
      DEBUG ((DEBUG_ERROR, "%a: Failed to set FM prod settings (%r)\r\n", __FUNCTION__, Status));
      return Status;
    }
  } else {
    Status = DeviceDiscoverySetProd (Private->ControllerHandle, Private->DeviceTreeNode, "prod_c_sm");
    if (EFI_ERROR (Status)) {
      DEBUG ((DEBUG_ERROR, "%a: Failed to set SM prod settings (%r)\r\n", __FUNCTION__, Status));
      return Status;
    }
  }

  if (*BusClockHertz < HS_SPEED) {
    Private->HighSpeed = FALSE;
    Data32             = MmioRead32 (Private->BaseAddress + I2C_I2C_INTERFACE_TIMING_0_OFFSET);
    TLow               = (Data32 & I2C_I2C_INTERFACE_TIMING_0_TLOW_MASK) >> I2C_I2C_INTERFACE_TIMING_0_TLOW_SHIFT;
    THigh              = (Data32 & I2C_I2C_INTERFACE_TIMING_0_THIGH_MASK) >> I2C_I2C_INTERFACE_TIMING_0_THIGH_SHIFT;
    Data32             = MmioRead32 (Private->BaseAddress + I2C_I2C_CLK_DIVISOR_REGISTER_0_OFFSET);
    ClockDivisor       = (Data32 & I2C_CLK_DIVISOR_STD_FAST_MODE_MASK) >> I2C_CLK_DIVISOR_STD_FAST_MODE_SHIFT;
  } else {
    Private->HighSpeed = TRUE;
    Data32             = MmioRead32 (Private->BaseAddress + I2C_I2C_HS_INTERFACE_TIMING_0_OFFSET);
    TLow               = (Data32 & I2C_I2C_HS_INTERFACE_TIMING_0_TLOW_MASK) >> I2C_I2C_HS_INTERFACE_TIMING_0_TLOW_SHIFT;
    THigh              = (Data32 & I2C_I2C_HS_INTERFACE_TIMING_0_THIGH_MASK) >> I2C_I2C_HS_INTERFACE_TIMING_0_THIGH_SHIFT;
    Data32             = MmioRead32 (Private->BaseAddress + I2C_I2C_CLK_DIVISOR_REGISTER_0_OFFSET);
    ClockDivisor       = (Data32 & I2C_CLK_DIVISOR_HSMODE_MASK) >> I2C_CLK_DIVISOR_HSMODE_SHIFT;
  }

  ClockMultiplier = (TLow + THigh + 2) * (ClockDivisor + 1);

  Status = DeviceDiscoverySetClockFreq (Private->ControllerHandle, "div-clk", *BusClockHertz * ClockMultiplier);
  if (EFI_ERROR (Status)) {
    DEBUG ((DEBUG_ERROR, "%a, failed to set clock frequency to %lldHz (%r)\r\n", __FUNCTION__, *BusClockHertz * ClockMultiplier, Status));
    return Status;
  }

  Private->ConfigurationChanged = TRUE;
  Status                        = TegraI2cLoadConfiguration (Private);

  return Status;
}

/**
  Reset the I2C controller and configure it for use

  This routine must be called at or below TPL_NOTIFY.

  The I2C controller is reset.  The caller must call SetBusFrequench() after
  calling Reset().

  @param[in]     This       Pointer to an EFI_I2C_MASTER_PROTOCOL structure.

  @retval EFI_SUCCESS         The reset completed successfully.
  @retval EFI_ALREADY_STARTED The controller is busy with another transaction.
  @retval EFI_DEVICE_ERROR    The reset operation failed.

**/
EFI_STATUS
TegraI2cReset (
  IN CONST EFI_I2C_MASTER_PROTOCOL  *This
  )
{
  NVIDIA_TEGRA_I2C_PRIVATE_DATA  *Private = NULL;
  UINT32                         Data32;
  UINTN                          Timeout;
  EFI_STATUS                     Status;

  if (This == NULL) {
    return EFI_INVALID_PARAMETER;
  }

  Private = TEGRA_I2C_PRIVATE_DATA_FROM_MASTER (This);

  MmioWrite32 (Private->BaseAddress + I2C_I2C_MASTER_RESET_CNTRL_0_OFFSET, I2C_I2C_MASTER_RESET_CNTRL_0_SOFT_RESET);
  MicroSecondDelay (I2C_SOFT_RESET_DELAY);
  MmioWrite32 (Private->BaseAddress + I2C_I2C_MASTER_RESET_CNTRL_0_OFFSET, 0);

  Timeout = I2C_TIMEOUT;
  Data32  = BC_TERMINATE_IMMEDIATE;
  MmioWrite32 (Private->BaseAddress + I2C_I2C_BUS_CLEAR_CONFIG_0_OFFSET, Data32);
  Status = TegraI2cLoadConfiguration (Private);
  if (EFI_ERROR (Status)) {
    DEBUG ((DEBUG_ERROR, "%a: Failed to update configuration (%r)\r\n", __FUNCTION__, Status));
    return Status;
  }

  Data32 |= BC_ENABLE;
  MmioWrite32 (Private->BaseAddress + I2C_I2C_BUS_CLEAR_CONFIG_0_OFFSET, Data32);
  Data32 = MmioRead32 (Private->BaseAddress + I2C_I2C_BUS_CLEAR_CONFIG_0_OFFSET);
  while ((Data32 & BC_ENABLE) != 0) {
    MicroSecondDelay (1);
    Timeout--;
    if (Timeout == 0) {
      DEBUG ((DEBUG_ERROR, "%a: Failed to clear bus\r\n", __FUNCTION__));
      return EFI_TIMEOUT;
    }

    Data32 = MmioRead32 (Private->BaseAddress + I2C_I2C_BUS_CLEAR_CONFIG_0_OFFSET);
  }

  return EFI_SUCCESS;
}

STATIC
EFI_STATUS
TegraI2cSendHeader (
  IN NVIDIA_TEGRA_I2C_PRIVATE_DATA  *Private,
  IN UINTN                          SlaveAddress,
  IN UINT32                         PayloadSize,
  IN BOOLEAN                        ReadOperation,
  IN BOOLEAN                        LastOperation,
  IN BOOLEAN                        ContinueTransfer
  )
{
  UINT32      PacketHeader[3];
  EFI_STATUS  Status;
  UINT32      Data32;
  UINT32      Timeout;

  if (PayloadSize > MAX_UINT16) {
    return EFI_INVALID_PARAMETER;
  }

  PacketHeader[0] = (0 << PACKET_HEADER0_HEADER_SIZE_SHIFT) |
                    PACKET_HEADER0_PROTOCOL_I2C |
                    (Private->ControllerId << PACKET_HEADER0_CONTROLLER_ID_SHIFT) |
                    (Private->PacketId << PACKET_HEADER0_PACKET_ID_SHIFT);
  Private->PacketId++;

  if (PayloadSize > 0) {
    PacketHeader[1] = PayloadSize - 1;
  } else {
    PacketHeader[1] = 0;
  }

  PacketHeader[2] = I2C_HEADER_IE_ENABLE;

  if (Private->HighSpeed) {
    PacketHeader[2] |= I2C_HEADER_HIGHSPEED_MODE;
  }

  if (ReadOperation) {
    PacketHeader[2] |= I2C_HEADER_READ;
    PacketHeader[2] |= BIT0;
  }

  if ((SlaveAddress & I2C_ADDRESSING_10_BIT) != 0) {
    PacketHeader[2] |= I2C_HEADER_10BIT_ADDR;
  }

  if (!LastOperation) {
    PacketHeader[2] |= I2C_HEADER_REPEAT_START;
  }

  if (ContinueTransfer) {
    PacketHeader[2] |= I2C_HEADER_CONTINUE_XFER;
  }

  PacketHeader[2] |= ((SlaveAddress << I2C_HEADER_SLAVE_ADDR_SHIFT) & I2C_HEADER_SLAVE_ADDR_MASK);
  MmioWrite32 (Private->BaseAddress + I2C_INTERRUPT_STATUS_REGISTER_0_OFFSET, MAX_UINT32);

  Timeout = I2C_TIMEOUT;
  do {
    Data32 = MmioRead32 (Private->BaseAddress + I2C_MST_FIFO_STATUS_0_OFFSET);
    Data32 = (Data32 & TX_FIFO_EMPTY_CNT_MASK) >> TX_FIFO_EMPTY_CNT_SHIFT;
    if (Data32 < 3) {
      MicroSecondDelay (1);
      Timeout--;
      if (Timeout == 0) {
        DEBUG ((DEBUG_ERROR, "%a: Timeout waiting for to send packet header Free\r\n", __FUNCTION__));
        return EFI_TIMEOUT;
      }
    }
  } while (Data32 < 3);

  MmioWrite32 (Private->BaseAddress + I2C_I2C_TX_PACKET_FIFO_0_OFFSET, PacketHeader[0]);
  MmioWrite32 (Private->BaseAddress + I2C_I2C_TX_PACKET_FIFO_0_OFFSET, PacketHeader[1]);
  MmioWrite32 (Private->BaseAddress + I2C_I2C_TX_PACKET_FIFO_0_OFFSET, PacketHeader[2]);

  Status = TegraI2cLoadConfiguration (Private);
  if (EFI_ERROR (Status)) {
    DEBUG ((DEBUG_ERROR, "%a: Failed to update configuration (%r)\r\n", __FUNCTION__, Status));
    return Status;
  }

  return EFI_SUCCESS;
}

/**
  Start an I2C transaction on the host controller.

  This routine must be called at or below TPL_NOTIFY.  For synchronous
  requests this routine must be called at or below TPL_CALLBACK.

  This function initiates an I2C transaction on the controller.  To
  enable proper error handling by the I2C protocol stack, the I2C
  master protocol does not support queuing but instead only manages
  one I2C transaction at a time.  This API requires that the I2C bus
  is in the correct configuration for the I2C transaction.

  The transaction is performed by sending a start-bit and selecting the
  I2C device with the specified I2C slave address and then performing
  the specified I2C operations.  When multiple operations are requested
  they are separated with a repeated start bit and the slave address.
  The transaction is terminated with a stop bit.

  When Event is NULL, StartRequest operates synchronously and returns
  the I2C completion status as its return value.

  When Event is not NULL, StartRequest synchronously returns EFI_SUCCESS
  indicating that the I2C transaction was started asynchronously.  The
  transaction status value is returned in the buffer pointed to by
  I2cStatus upon the completion of the I2C transaction when I2cStatus
  is not NULL.  After the transaction status is returned the Event is
  signaled.

  Note: The typical consumer of this API is the I2C host protocol.
  Extreme care must be taken by other consumers of this API to prevent
  confusing the third party I2C drivers due to a state change at the
  I2C device which the third party I2C drivers did not initiate.  I2C
  platform specific code may use this API within these guidelines.

  @param[in] This           Pointer to an EFI_I2C_MASTER_PROTOCOL structure.
  @param[in] SlaveAddress   Address of the device on the I2C bus.  Set the
                            I2C_ADDRESSING_10_BIT when using 10-bit addresses,
                            clear this bit for 7-bit addressing.  Bits 0-6
                            are used for 7-bit I2C slave addresses and bits
                            0-9 are used for 10-bit I2C slave addresses.
  @param[in] RequestPacket  Pointer to an EFI_I2C_REQUEST_PACKET
                            structure describing the I2C transaction.
  @param[in] Event          Event to signal for asynchronous transactions,
                            NULL for asynchronous transactions
  @param[out] I2cStatus     Optional buffer to receive the I2C transaction
                            completion status

  @retval EFI_SUCCESS           The asynchronous transaction was successfully
                                started when Event is not NULL.
  @retval EFI_SUCCESS           The transaction completed successfully when
                                Event is NULL.
  @retval EFI_ALREADY_STARTED   The controller is busy with another transaction.
  @retval EFI_BAD_BUFFER_SIZE   The RequestPacket->LengthInBytes value is too
                                large.
  @retval EFI_DEVICE_ERROR      There was an I2C error (NACK) during the
                                transaction.
  @retval EFI_INVALID_PARAMETER RequestPacket is NULL
  @retval EFI_NOT_FOUND         Reserved bit set in the SlaveAddress parameter
  @retval EFI_NO_RESPONSE       The I2C device is not responding to the slave
                                address.  EFI_DEVICE_ERROR will be returned if
                                the controller cannot distinguish when the NACK
                                occurred.
  @retval EFI_OUT_OF_RESOURCES  Insufficient memory for I2C transaction
  @retval EFI_UNSUPPORTED       The controller does not support the requested
                                transaction.

**/
EFI_STATUS
TegraI2cStartRequest (
  IN CONST EFI_I2C_MASTER_PROTOCOL  *This,
  IN UINTN                          SlaveAddress,
  IN EFI_I2C_REQUEST_PACKET         *RequestPacket,
  IN EFI_EVENT                      Event      OPTIONAL,
  OUT EFI_STATUS                    *I2cStatus OPTIONAL
  )
{
  NVIDIA_TEGRA_I2C_PRIVATE_DATA  *Private = NULL;
  EFI_STATUS                     Status;
  UINTN                          PacketIndex   = 0;
  BOOLEAN                        BlockTransfer = FALSE;
  BOOLEAN                        LastOperation;
  BOOLEAN                        PecSupported = FALSE;
  UINT8                          Crc8         = 0;
  UINT8                          AddressCrc8  = 0;
  UINT8                          ReadCrc8     = 0;
  UINT32                         Data32;
  UINT32                         Timeout;
  BOOLEAN                        ReadOperation;
  NVIDIA_PIN_CONTROL_PROTOCOL    *PinControl;

  if ((This == NULL) ||
      (RequestPacket == NULL) ||
      (RequestPacket->OperationCount == 0))
  {
    return EFI_INVALID_PARAMETER;
  }

  Private = TEGRA_I2C_PRIVATE_DATA_FROM_MASTER (This);

  if ((RequestPacket->Operation[0].Flags & I2C_FLAG_SMBUS_PEC) != 0) {
    if (RequestPacket->OperationCount > 2) {
      return EFI_INVALID_PARAMETER;
    } else if (RequestPacket->OperationCount == 2) {
      if (((RequestPacket->Operation[0].Flags & I2C_FLAG_READ) != 0) ||
          ((RequestPacket->Operation[1].Flags & I2C_FLAG_READ) == 0))
      {
        return EFI_INVALID_PARAMETER;
      }
    }

    PecSupported = TRUE;
  }

  if ((RequestPacket->Operation[0].Flags & I2C_FLAG_SMBUS_BLOCK) != 0) {
    BlockTransfer = TRUE;
  }

  Status = TegraI2cLoadConfiguration (Private);
  if (EFI_ERROR (Status)) {
    DEBUG ((DEBUG_ERROR, "%a: Failed to update configuration (%r)\r\n", __FUNCTION__, Status));
    return Status;
  }

  if (!Private->PinControlConfigured) {
    if (Private->PinControlId != 0) {
      Status = gBS->LocateProtocol (&gNVIDIAPinControlProtocolGuid, NULL, (VOID **)&PinControl);
      if (EFI_ERROR (Status)) {
        DEBUG ((DEBUG_ERROR, "%a: Failed to get pin control protocol when needed (%r)\r\n", __FUNCTION__, Status));
        return Status;
      }

      Status = PinControl->Enable (PinControl, Private->PinControlId);
      if (Status == EFI_NOT_FOUND) {
        DEBUG ((DEBUG_ERROR, "%a: Pinctl in device tree but not supported, ignoring.\r\n", __FUNCTION__));
        Status = EFI_SUCCESS;
      } else if (EFI_ERROR (Status)) {
        DEBUG ((DEBUG_ERROR, "%a: Failed to configure pin control - %x (%r)\r\n", __FUNCTION__, Private->PinControlId, Status));
        return Status;
      }
    }

    Private->PinControlConfigured = TRUE;
  }

  for (PacketIndex = 0; PacketIndex < RequestPacket->OperationCount; PacketIndex++) {
    BOOLEAN  ContinueTransfer = FALSE;
    UINT32   LengthRemaining  = RequestPacket->Operation[PacketIndex].LengthInBytes;
    UINT32   BufferOffset     = 0;

    if ((RequestPacket->Operation[PacketIndex].Flags & I2C_FLAG_READ) != 0) {
      ReadOperation = TRUE;
    } else {
      ReadOperation = FALSE;
    }

    if (PecSupported) {
      AddressCrc8 = SlaveAddress << 1;
      if (ReadOperation) {
        AddressCrc8 |= 1;
      }

      Crc8 = CalculateCrc8 (&AddressCrc8, 1, Crc8, TYPE_CRC8);
      if (!ReadOperation) {
        if (RequestPacket->Operation[PacketIndex].LengthInBytes != 0) {
          Crc8 = CalculateCrc8 (RequestPacket->Operation[PacketIndex].Buffer, RequestPacket->Operation[PacketIndex].LengthInBytes, Crc8, TYPE_CRC8);
        }
      }
    }

    LastOperation = (PacketIndex == (RequestPacket->OperationCount - 1));

    do {
      UINT32  PayloadSize = 0;
      if (!ReadOperation) {
        if (PecSupported && (BufferOffset == 0) && LastOperation) {
          LengthRemaining++;
        }

        PayloadSize      = MIN (LengthRemaining, I2C_MAX_PACKET_SIZE - I2C_PACKET_HEADER_SIZE);
        ContinueTransfer = ((PayloadSize != LengthRemaining));
        Status           = TegraI2cSendHeader (Private, SlaveAddress, PayloadSize, ReadOperation, LastOperation, ContinueTransfer);
        if (EFI_ERROR (Status)) {
          DEBUG ((DEBUG_ERROR, "%a: Header send failed (%r)\r\n", __FUNCTION__, Status));
          goto Exit;
        }

        while (PayloadSize != 0) {
          UINT32  WriteSize = MIN (sizeof (UINT32), PayloadSize);
          Timeout = I2C_TIMEOUT;
          do {
            Data32 = MmioRead32 (Private->BaseAddress + I2C_MST_FIFO_STATUS_0_OFFSET);
            Data32 = (Data32 & TX_FIFO_EMPTY_CNT_MASK) >> TX_FIFO_EMPTY_CNT_SHIFT;
            if (Data32 != 0) {
              MicroSecondDelay (1);
              Timeout--;
              if (Timeout == 0) {
                DEBUG ((DEBUG_ERROR, "%a: Timeout waiting for TX Free\r\n", __FUNCTION__));
                Status = EFI_TIMEOUT;
                goto Exit;
              }

              Data32 = MmioRead32 (Private->BaseAddress + I2C_PACKET_TRANSFER_STATUS_0_OFFSET);
              if ((Data32 & (PACKET_TRANSFER_NOACK_FOR_ADDR| PACKET_TRANSFER_NOACK_FOR_DATA)) != 0) {
                DEBUG ((DEBUG_ERROR, "%a: NAK for TX\r\n", __FUNCTION__));
                Status = EFI_DEVICE_ERROR;
                goto Exit;
              }

              Data32 = MmioRead32 (Private->BaseAddress + I2C_MST_FIFO_STATUS_0_OFFSET);
              Data32 = (Data32 & TX_FIFO_EMPTY_CNT_MASK) >> TX_FIFO_EMPTY_CNT_SHIFT;
            }
          } while (Data32 == 0);

          Data32 = 0;
          if (PecSupported && LastOperation && (WriteSize == LengthRemaining)) {
            CopyMem (
              (VOID *)&Data32,
              RequestPacket->Operation[PacketIndex].Buffer + BufferOffset,
              WriteSize-1
              );
            ((UINT8 *)&Data32)[WriteSize-1] = Crc8;
          } else {
            CopyMem (
              (VOID *)&Data32,
              RequestPacket->Operation[PacketIndex].Buffer + BufferOffset,
              WriteSize
              );
          }

          MmioWrite32 (Private->BaseAddress + I2C_I2C_TX_PACKET_FIFO_0_OFFSET, Data32);
          PayloadSize     -= WriteSize;
          LengthRemaining -= WriteSize;
          BufferOffset    += WriteSize;
        }
      } else {
        UINT32  ReadPacketSize;
        if (PecSupported && LastOperation && (BufferOffset == 0)) {
          LengthRemaining++;
        }

        if ((BufferOffset == 0) && BlockTransfer) {
          ReadPacketSize = 1;
        } else {
          ReadPacketSize = MIN (LengthRemaining, I2C_MAX_PACKET_SIZE);
        }

        ContinueTransfer = (LengthRemaining != ReadPacketSize);
        Status           = TegraI2cSendHeader (Private, SlaveAddress, ReadPacketSize, ReadOperation, LastOperation, ContinueTransfer);
        while (ReadPacketSize != 0) {
          UINT32  ReadSize = MIN (sizeof (UINT32), ReadPacketSize);
          Timeout = I2C_TIMEOUT;
          do {
            Data32 = MmioRead32 (Private->BaseAddress + I2C_MST_FIFO_STATUS_0_OFFSET);
            Data32 = (Data32 & RX_FIFO_FULL_CNT_MASK) >> RX_FIFO_FULL_CNT_SHIFT;
            if (Data32 == 0) {
              MicroSecondDelay (1);
              Timeout--;
              if (Timeout == 0) {
                DEBUG ((DEBUG_ERROR, "%a: Timeout waiting for RX Full\r\n", __FUNCTION__));
                Status = EFI_TIMEOUT;
                goto Exit;
              }

              Data32 = MmioRead32 (Private->BaseAddress + I2C_PACKET_TRANSFER_STATUS_0_OFFSET);
              if ((Data32 & (PACKET_TRANSFER_NOACK_FOR_ADDR| PACKET_TRANSFER_NOACK_FOR_DATA)) != 0) {
                DEBUG ((DEBUG_ERROR, "%a: NAK for RX\r\n", __FUNCTION__));
                Status = EFI_NO_RESPONSE;
                goto Exit;
              }

              Data32 = MmioRead32 (Private->BaseAddress + I2C_MST_FIFO_STATUS_0_OFFSET);
              Data32 = (Data32 & RX_FIFO_FULL_CNT_MASK) >> RX_FIFO_FULL_CNT_SHIFT;
            }
          } while (Data32 == 0);

          Data32 = MmioRead32 (Private->BaseAddress + I2C_I2C_RX_FIFO_0_OFFSET);
          if (PecSupported && LastOperation && (LengthRemaining == ReadSize)) {
            CopyMem (
              RequestPacket->Operation[PacketIndex].Buffer + BufferOffset,
              (VOID *)&Data32,
              ReadSize-1
              );
            ReadCrc8 = ((UINT8 *)&Data32)[ReadSize-1];
          } else {
            CopyMem (
              RequestPacket->Operation[PacketIndex].Buffer + BufferOffset,
              (VOID *)&Data32,
              ReadSize
              );
          }

          if ((BufferOffset == 0) && BlockTransfer) {
            if (RequestPacket->Operation[PacketIndex].LengthInBytes < (*RequestPacket->Operation[PacketIndex].Buffer + 1)) {
              Status = EFI_BUFFER_TOO_SMALL;
              goto Exit;
            }

            RequestPacket->Operation[PacketIndex].LengthInBytes = *RequestPacket->Operation[PacketIndex].Buffer + 1;
            LengthRemaining                                     = *RequestPacket->Operation[PacketIndex].Buffer;
            if (PecSupported && LastOperation) {
              LengthRemaining++;
            }
          } else {
            LengthRemaining -= ReadSize;
          }

          ReadPacketSize -= ReadSize;
          BufferOffset   += ReadSize;
        }
      }
    } while (LengthRemaining != 0);

    if (ReadOperation && PecSupported) {
      if (RequestPacket->Operation[PacketIndex].LengthInBytes != 0) {
        Crc8 = CalculateCrc8 (RequestPacket->Operation[PacketIndex].Buffer, RequestPacket->Operation[PacketIndex].LengthInBytes, Crc8, TYPE_CRC8);
      }
    }

    // Error Check
    Timeout = I2C_TIMEOUT;
    do {
      MicroSecondDelay (1);
      Timeout--;
      if (Timeout == 0) {
        DEBUG ((DEBUG_ERROR, "%a: Timeout waiting for Packet Complete\r\n", __FUNCTION__));
        Status = EFI_TIMEOUT;
        break;
      }

      Data32 = MmioRead32 (Private->BaseAddress + I2C_INTERRUPT_STATUS_REGISTER_0_OFFSET);
      MmioWrite32 (Private->BaseAddress + I2C_INTERRUPT_STATUS_REGISTER_0_OFFSET, Data32);
      if ((Data32 & INTERRUPT_STATUS_NOACK) != 0) {
        DEBUG ((DEBUG_INFO, "%a: No ACK received\r\n", __FUNCTION__));
        Status = EFI_NO_RESPONSE;
        break;
      }

      if ((Data32 & INTERRUPT_STATUS_ARB_LOST) != 0) {
        DEBUG ((DEBUG_ERROR, "%a: ARB Lost\r\n", __FUNCTION__));
        Status = EFI_DEVICE_ERROR;
        break;
      }

      if ((Data32 & INTERRUPT_STATUS_PACKET_XFER_COMPLETE) != 0) {
        Status = EFI_SUCCESS;
        break;
      }
    } while (TRUE);

    if (EFI_ERROR (Status)) {
      break;
    }
  }

  if (!EFI_ERROR (Status)) {
    if (PecSupported &&
        ((RequestPacket->Operation[RequestPacket->OperationCount-1].Flags & I2C_FLAG_READ) != 0) &&
        (ReadCrc8 != Crc8))
    {
      DEBUG ((DEBUG_ERROR, "%a: PEC Mismatch, got: 0x%02x expected 0x%02x\r\n", __FUNCTION__, ReadCrc8, Crc8));
      Status = EFI_DEVICE_ERROR;
      goto Exit;
    }
  }

Exit:

  if (EFI_ERROR (Status)) {
    This->Reset (This);
  }

  if (I2cStatus != NULL) {
    *I2cStatus = Status;
    Status     = EFI_SUCCESS;
  }

  if (Event != NULL) {
    gBS->SignalEvent (Event);
  }

  return Status;
}

/**
  Enumerate the I2C devices

  This function enables the caller to traverse the set of I2C devices
  on an I2C bus.

  @param[in]  This              The platform data for the next device on
                                the I2C bus was returned successfully.
  @param[in, out] Device        Pointer to a buffer containing an
                                EFI_I2C_DEVICE structure.  Enumeration is
                                started by setting the initial EFI_I2C_DEVICE
                                structure pointer to NULL.  The buffer
                                receives an EFI_I2C_DEVICE structure pointer
                                to the next I2C device.

  @retval EFI_SUCCESS           The platform data for the next device on
                                the I2C bus was returned successfully.
  @retval EFI_INVALID_PARAMETER Device is NULL
  @retval EFI_NO_MAPPING        *Device does not point to a valid
                                EFI_I2C_DEVICE structure returned in a
                                previous call Enumerate().

**/
EFI_STATUS
TegraI2cEnumerate (
  IN CONST EFI_I2C_ENUMERATE_PROTOCOL  *This,
  IN OUT CONST EFI_I2C_DEVICE          **Device
  )
{
  NVIDIA_TEGRA_I2C_PRIVATE_DATA  *Private;
  UINTN                          Index;

  if ((This == NULL) ||
      (Device == NULL))
  {
    return EFI_INVALID_PARAMETER;
  }

  Private = TEGRA_I2C_PRIVATE_DATA_FROM_ENUMERATE (This);

  if (*Device == NULL) {
    Index = 0;
  } else {
    for (Index = 0; Index < Private->NumberOfI2cDevices; Index++) {
      if (&Private->I2cDevices[Index] == *Device) {
        break;
      }
    }

    if (Index == Private->NumberOfI2cDevices) {
      return EFI_NO_MAPPING;
    }

    Index++;
  }

  if (Index == Private->NumberOfI2cDevices) {
    *Device = NULL;
    return EFI_NOT_FOUND;
  }

  *Device = &Private->I2cDevices[Index];
  return EFI_SUCCESS;
}

/**
  Get the requested I2C bus frequency for a specified bus configuration.

  This function returns the requested I2C bus clock frequency for the
  I2cBusConfiguration.  This routine is provided for diagnostic purposes
  and is meant to be called after calling Enumerate to get the
  I2cBusConfiguration value.

  @param[in] This                 Pointer to an EFI_I2C_ENUMERATE_PROTOCOL
                                  structure.
  @param[in] I2cBusConfiguration  I2C bus configuration to access the I2C
                                  device
  @param[out] *BusClockHertz      Pointer to a buffer to receive the I2C
                                  bus clock frequency in Hertz

  @retval EFI_SUCCESS           The I2C bus frequency was returned
                                successfully.
  @retval EFI_INVALID_PARAMETER BusClockHertz was NULL
  @retval EFI_NO_MAPPING        Invalid I2cBusConfiguration value

**/
EFI_STATUS
TegraI2cGetBusFrequency (
  IN CONST EFI_I2C_ENUMERATE_PROTOCOL  *This,
  IN UINTN                             I2cBusConfiguration,
  OUT UINTN                            *BusClockHertz
  )
{
  NVIDIA_TEGRA_I2C_PRIVATE_DATA  *Private = NULL;

  if ((This == NULL) ||
      (NULL == BusClockHertz))
  {
    return EFI_INVALID_PARAMETER;
  }

  Private = TEGRA_I2C_PRIVATE_DATA_FROM_ENUMERATE (This);

  *BusClockHertz = Private->BusClockHertz;
  return EFI_SUCCESS;
}

/**
  Enable access to an I2C bus configuration.

  This routine must be called at or below TPL_NOTIFY.  For synchronous
  requests this routine must be called at or below TPL_CALLBACK.

  Reconfigure the switches and multiplexers in the I2C bus to enable
  access to a specific I2C bus configuration.  Also select the maximum
  clock frequency for this I2C bus configuration.

  This routine uses the I2C Master protocol to perform I2C transactions
  on the local bus.  This eliminates any recursion in the I2C stack for
  configuration transactions on the same I2C bus.  This works because the
  local I2C bus is idle while the I2C bus configuration is being enabled.

  If I2C transactions must be performed on other I2C busses, then the
  EFI_I2C_HOST_PROTOCOL, the EFI_I2C_IO_PROTCOL, or a third party I2C
  driver interface for a specific device must be used.  This requirement
  is because the I2C host protocol controls the flow of requests to the
  I2C controller.  Use the EFI_I2C_HOST_PROTOCOL when the I2C device is
  not enumerated by the EFI_I2C_ENUMERATE_PROTOCOL.  Use a protocol
  produced by a third party driver when it is available or the
  EFI_I2C_IO_PROTOCOL when the third party driver is not available but
  the device is enumerated with the EFI_I2C_ENUMERATE_PROTOCOL.

  When Event is NULL, EnableI2cBusConfiguration operates synchronously
  and returns the I2C completion status as its return value.

  @param[in]  This            Pointer to an EFI_I2C_BUS_CONFIGURATION_MANAGEMENT_PROTOCOL
                              structure.
  @param[in]  I2cBusConfiguration Index of an I2C bus configuration.  All
                                  values in the range of zero to N-1 are
                                  valid where N is the total number of I2C
                                  bus configurations for an I2C bus.
  @param[in]  Event           Event to signal when the transaction is complete
  @param[out] I2cStatus       Buffer to receive the transaction status.

  @return  When Event is NULL, EnableI2cBusConfiguration operates synchrouously
  and returns the I2C completion status as its return value.  In this case it is
  recommended to use NULL for I2cStatus.  The values returned from
  EnableI2cBusConfiguration are:776645563850

  @retval EFI_SUCCESS           The asynchronous bus configuration request
                                was successfully started when Event is not
                                NULL.BpmpIpcEvent
  @retval EFI_SUCCESS           The bus configuration request completed
                                successfully when Event is NULL.
  @retval EFI_DEVICE_ERROR      The bus configuration failed.
  @retval EFI_NO_MAPPING        Invalid I2cBusConfiguration value

**/
EFI_STATUS
TegraI2cEnableI2cBusConfiguration (
  IN CONST EFI_I2C_BUS_CONFIGURATION_MANAGEMENT_PROTOCOL  *This,
  IN UINTN                                                I2cBusConfiguration,
  IN EFI_EVENT                                            Event      OPTIONAL,
  IN EFI_STATUS                                           *I2cStatus OPTIONAL
  )
{
  NVIDIA_TEGRA_I2C_PRIVATE_DATA  *Private = NULL;
  EFI_I2C_REQUEST_PACKET         RequestPacket;

  if (I2cBusConfiguration != 0) {
    EFI_STATUS   I2CRequestStatus;

    Private = TEGRA_I2C_PRIVATE_DATA_FROM_BUS_CONFIGURATION (This);

    // There must be an I2C mux or switch (currently we only support PCA954x compatible muxes)
    NVIDIA_TEGRA_I2C_BUS_CONFIGURATION Config;
    Config.Value = I2cBusConfiguration;

    UINT8 MuxChannel = 0;
    if (Config.Fields.MuxType == MUX) {
      MuxChannel = Config.Fields.Channel;
      MuxChannel |= (1 << Config.Fields.EnableBitNumber);
    } else if (Config.Fields.MuxType == SWITCH) {
      MuxChannel = (1 << Config.Fields.Channel); // This forces a single channel at a time and makes switches behave like muxes, but that's ok...
    }
    RequestPacket.OperationCount = 1;
    RequestPacket.Operation[0].Flags = 0; // Write
    RequestPacket.Operation[0].LengthInBytes = sizeof(MuxChannel);
    RequestPacket.Operation[0].Buffer = &MuxChannel;

    I2CRequestStatus = Private->I2cMaster.StartRequest(&Private->I2cMaster, Config.Fields.MuxAddress, &RequestPacket, NULL, NULL);
    DEBUG((DEBUG_INFO, "%a: Got a non-zero I2cBusConfiguration %x, Mux: %x, Channel: %x, setting I2C Mux register status: %d\n", __FUNCTION__, I2cBusConfiguration, Config.Fields.MuxAddress, Config.Fields.Channel, I2CRequestStatus));
  }

  if (NULL != Event) {
    if (NULL == I2cStatus) {
      return EFI_INVALID_PARAMETER;
    }

    *I2cStatus = EFI_SUCCESS;
    gBS->SignalEvent (Event);
  }

  return EFI_SUCCESS;
}

EFI_STATUS
TegraI2cLookupSlaveDeviceTreeNode(
  IN CONST NVIDIA_TEGRA_I2C_SLAVE_DEVICE_TREE_NODE_PROTOCOL *This,
  IN CONST EFI_GUID                                         *DeviceGuid,
  IN UINT32                                                 DeviceIndex,
  OUT NVIDIA_DEVICE_TREE_NODE_PROTOCOL                      *DeviceTreeNode
  )
{
  NVIDIA_TEGRA_I2C_PRIVATE_DATA  *Private = NULL;

  if (DeviceTreeNode == NULL || DeviceGuid == NULL) {
    DEBUG ((DEBUG_ERROR, "%a: NULL DeviceTreeNode or DeviceGuid received\r\n", __FUNCTION__));
    return EFI_INVALID_PARAMETER;
  }

  Private = TEGRA_I2C_PRIVATE_DATA_FROM_SLAVE_DEVICE_TREE_NODE(This);
  for (INT32 i = 0; i < Private->NumberOfI2cDevices; i++) {
    if (CompareGuid (Private->I2cDevices[i].DeviceGuid, DeviceGuid ) && Private->I2cDevices[i].DeviceIndex == DeviceIndex) {
      DeviceTreeNode->DeviceTreeBase = Private->DeviceTreeBase;
      DeviceTreeNode->NodeOffset = Private->SlaveDeviceTreeNodeOffsets[i];
      return EFI_SUCCESS;
    }
  }
  return EFI_NOT_FOUND;
}

/**
  This routine is called to add an I2C device to the controller.

  @param[in] Private              Driver's private data.
  @param[in] I2cAddress           Address of the device.
  @param[in] DeviceGuid           GUID to identify the device type.
  @param[in] I2cBusConfiguration  The bus configuration (mux + switch settings) needed to access the device
  @param[in] DeviceTreeNodeOffset The offset of this device within the FDT

  @retval EFI_SUCCESS             Device added.
  @retval other                   Some error occurs when device is being added.

**/
EFI_STATUS
TegraI2cAddDevice (
  IN NVIDIA_TEGRA_I2C_PRIVATE_DATA  *Private,
  IN UINT32                         I2cAddress,
  IN EFI_GUID                       *DeviceGuid,
  IN UINT32                         I2cBusConfiguration,
  IN UINT32                         DeviceTreeNodeOffset
  )
{
  if (Private->NumberOfI2cDevices >= MAX_I2C_DEVICES) {
    DEBUG ((DEBUG_ERROR, "%a: Too many i2c devices detected, increase limit\r\n", __FUNCTION__));
    ASSERT (FALSE);
    return EFI_OUT_OF_RESOURCES;
  }

  Private->SlaveAddressArray[Private->NumberOfI2cDevices * MAX_SLAVES_PER_DEVICE] = I2cAddress;
  Private->I2cDevices[Private->NumberOfI2cDevices].DeviceGuid                     = DeviceGuid;
  Private->I2cDevices[Private->NumberOfI2cDevices].DeviceIndex                    = Private->NumberOfI2cDevices | (Private->ControllerId << 16); // Makes sure this is unique, even if a phandle is missing due to not being referenced elsewhere in the DT;
  Private->I2cDevices[Private->NumberOfI2cDevices].HardwareRevision               = 1;
  Private->I2cDevices[Private->NumberOfI2cDevices].I2cBusConfiguration            = I2cBusConfiguration;
  Private->I2cDevices[Private->NumberOfI2cDevices].SlaveAddressCount              = 1;
  Private->I2cDevices[Private->NumberOfI2cDevices].SlaveAddressArray              = &Private->SlaveAddressArray[Private->NumberOfI2cDevices * MAX_SLAVES_PER_DEVICE];
  Private->SlaveDeviceTreeNodeOffsets[Private->NumberOfI2cDevices]                = DeviceTreeNodeOffset;

  Private->NumberOfI2cDevices++;

  return EFI_SUCCESS;
}

/**
  This routine is called right after the .Supported() called and
  Start this driver on ControllerHandle.

  @param[in] DriverHandle             Handle of the driver.
  @param[in] ControllerHandle         Handle of the controller.
  @param[in] DeviceTreeNode           Pointer to the device tree node protocol is available.

  @retval EFI_SUCCESS           This driver is added to this device.
  @retval EFI_ALREADY_STARTED   This driver is already running on this device.
  @retval other                 Some error occurs when binding this driver to this device.

**/
EFI_STATUS
EFIAPI
TegraI2CDriverBindingStart (
  IN  EFI_HANDLE                              DriverHandle,
  IN  EFI_HANDLE                              ControllerHandle,
  IN  CONST NVIDIA_DEVICE_TREE_NODE_PROTOCOL  *DeviceTreeNode OPTIONAL
  )
{
<<<<<<< HEAD
  EFI_STATUS                     Status;
  NVIDIA_TEGRA_I2C_PRIVATE_DATA  *Private = NULL;
  UINTN                          RegionSize;
  CONST UINT32                   *DtClockHertz;
  CONST UINT32                   *DtControllerId;
  UINT32                         Data32;
  UINTN                          Index;
  NON_DISCOVERABLE_DEVICE        *Device;
  INT32                          I2cNodeOffset = 0;
  UINT32                         I2cAddress;
  INT32                          EepromManagerNodeOffset;
  UINT32                         I2cNodeHandle;
  INT32                          EepromManagerBusNodeOffset;
  CONST UINT32                   *I2cBusProperty;
  INT32                          I2cBusHandleLength;
  UINT32                         I2cBusHandle;
  INT32                          EepromNodeOffset;
  CONST VOID                     *Property;
  INT32                          PropertyLen;
  EFI_GUID                       *DeviceGuid;
  EFI_DEVICE_PATH                *OldDevicePath;
  EFI_DEVICE_PATH                *NewDevicePath;
  EFI_DEVICE_PATH_PROTOCOL       *DevicePathNode;
=======
  EFI_STATUS                       Status;
  NVIDIA_TEGRA_I2C_PRIVATE_DATA    *Private = NULL;
  UINTN                            RegionSize;
  CONST UINT32                     *DtClockHertz;
  CONST UINT32                     *DtControllerId;
  UINT32                           Data32;
  UINTN                            Index;
  NON_DISCOVERABLE_DEVICE          *Device;
  INT32                            I2cNodeOffset = 0;
  UINT32                           I2cAddress;
  INT32                            EepromManagerNodeOffset;
  UINT32                           I2cNodeHandle;
  INT32                            EepromManagerBusNodeOffset;
  CONST UINT32                     *I2cBusProperty;
  INT32                            I2cBusHandleLength;
  UINT32                           I2cBusHandle;
  INT32                            EepromNodeOffset;
  CONST VOID                       *Property;
  INT32                            PropertyLen;
  EFI_GUID                         *DeviceGuid;
  EFI_DEVICE_PATH                  *OldDevicePath;
  EFI_DEVICE_PATH                  *NewDevicePath;
  EFI_DEVICE_PATH_PROTOCOL         *DevicePathNode;
  UINT32                           Count;
  EFI_GCD_MEMORY_SPACE_DESCRIPTOR  Descriptor;
>>>>>>> 3278ac4f

  Status = gBS->HandleProtocol (
                  ControllerHandle,
                  &gNVIDIANonDiscoverableDeviceProtocolGuid,
                  (VOID **)&Device
                  );
  if (EFI_ERROR (Status)) {
    DEBUG ((DEBUG_ERROR, "Failed to get non discoverable protocol\r\n"));
    return Status;
  }

  Private = (NVIDIA_TEGRA_I2C_PRIVATE_DATA *)AllocateRuntimeZeroPool (sizeof (NVIDIA_TEGRA_I2C_PRIVATE_DATA));
  if (NULL == Private) {
    DEBUG ((DEBUG_ERROR, "%a: Failed to allocate private data\r\n", __FUNCTION__));
    Status = EFI_OUT_OF_RESOURCES;
    goto ErrorExit;
  }

  ASSERT (mI2cMasterCount < MAX_I2C_MASTERS);
  mI2cPrivate[mI2cMasterCount++] = Private;

  Private->Signature                                      = TEGRA_I2C_SIGNATURE;
  Private->I2cMaster.SetBusFrequency                      = TegraI2cSetBusFrequency;
  Private->I2cMaster.Reset                                = TegraI2cReset;
  Private->I2cMaster.StartRequest                         = TegraI2cStartRequest;
  Private->I2cMaster.I2cControllerCapabilities            = &Private->I2cControllerCapabilities;
  Private->I2cControllerCapabilities.MaximumReceiveBytes  = SIZE_64KB;
  Private->I2cControllerCapabilities.MaximumTransmitBytes = SIZE_64KB;
  Private->I2cControllerCapabilities.MaximumTotalBytes    = SIZE_64KB;
  Private->I2cControllerCapabilities.StructureSizeInBytes = sizeof (Private->I2cControllerCapabilities);
  Private->I2cEnumerate.Enumerate                         = TegraI2cEnumerate;
  Private->I2cEnumerate.GetBusFrequency                   = TegraI2cGetBusFrequency;
  Private->I2CConfiguration.EnableI2cBusConfiguration     = TegraI2cEnableI2cBusConfiguration;
  Private->I2cSlaveDeviceTreeNode.LookupNode              = TegraI2cLookupSlaveDeviceTreeNode;

  Private->ProtocolsInstalled                             = FALSE;
  Private->DeviceTreeBase                                 = DeviceTreeNode->DeviceTreeBase;
  Private->DeviceTreeNodeOffset                           = DeviceTreeNode->NodeOffset;
  Private->ConfigurationChanged                           = TRUE;
  Private->ControllerHandle                               = ControllerHandle;
  Private->DeviceTreeNode                                 = DeviceTreeNode;
  Private->PacketId                                       = 0;
  Private->HighSpeed                                      = FALSE;

  Private->PinControlConfigured = FALSE;
  Property                      = fdt_getprop (DeviceTreeNode->DeviceTreeBase, DeviceTreeNode->NodeOffset, "pinctrl-0", NULL);
  if (Property != NULL) {
    Private->PinControlId = SwapBytes32 (*(CONST UINT32 *)Property);
  } else {
    Private->PinControlId = 0;
  }

  DtControllerId = (CONST UINT32 *)fdt_getprop (DeviceTreeNode->DeviceTreeBase, DeviceTreeNode->NodeOffset, "nvidia,hw-instance-id", NULL);
  if (NULL != DtControllerId) {
    Private->ControllerId = SwapBytes32 (*DtControllerId);
    if (Private->ControllerId > 0xf) {
      DEBUG ((DEBUG_ERROR, "%a: Controller Id out of range (%x) setting to 0xf\r\n", __FUNCTION__, Private->ControllerId));
      Private->ControllerId = 0xf;
    }
  } else {
    CHAR8  I2cName[] = "i2cx";
    Private->ControllerId = 0xf;

    for (Index = 0; Index <= 9; Index++) {
      INT32        AliasOffset;
      CONST CHAR8  *AliasName;
      AsciiSPrint (I2cName, sizeof (I2cName), "i2c%u", Index);
      AliasName = fdt_get_alias (DeviceTreeNode->DeviceTreeBase, I2cName);
      if (AliasName == NULL) {
        break;
      }

      AliasOffset = fdt_path_offset (DeviceTreeNode->DeviceTreeBase, AliasName);
      if (AliasOffset == DeviceTreeNode->NodeOffset) {
        Private->ControllerId = Index;
        break;
      }
    }

    if (Private->ControllerId == 0xf) {
      DEBUG ((DEBUG_WARN, "%a: no nvidia,hw-instance-id in dt or alias, defaulting to %d\r\n", __FUNCTION__, Private->ControllerId));
    }
  }

  // Add controller device node
  Status = gBS->HandleProtocol (
                  ControllerHandle,
                  &gEfiDevicePathProtocolGuid,
                  (VOID **)&OldDevicePath
                  );
  if (!EFI_ERROR (Status)) {
    DevicePathNode = OldDevicePath;
    // Check to make sure we haven't already added controller
    while (!IsDevicePathEnd (DevicePathNode)) {
      if ((DevicePathType (DevicePathNode) == HARDWARE_DEVICE_PATH) &&
          (DevicePathSubType (DevicePathNode) == HW_CONTROLLER_DP))
      {
        break;
      }

      DevicePathNode = NextDevicePathNode (DevicePathNode);
    }

    if (IsDevicePathEnd (DevicePathNode)) {
      ControllerNode.ControllerNumber = Private->ControllerId;
      NewDevicePath                   = AppendDevicePathNode (OldDevicePath, (EFI_DEVICE_PATH_PROTOCOL *)&ControllerNode);
      if (NewDevicePath == NULL) {
        DEBUG ((DEBUG_ERROR, "%a: Failed to create new device path\r\n", __FUNCTION__));
        Status = EFI_OUT_OF_RESOURCES;
        goto ErrorExit;
      }

      Status = gBS->ReinstallProtocolInterface (
                      ControllerHandle,
                      &gEfiDevicePathProtocolGuid,
                      OldDevicePath,
                      NewDevicePath
                      );
      if (EFI_ERROR (Status)) {
        DEBUG ((DEBUG_ERROR, "%a: Failed to update device path, %r\r\n", __FUNCTION__, Status));
        goto ErrorExit;
      }
    }
  }

  Status = DeviceDiscoveryGetMmioRegion (ControllerHandle, 0, &Private->BaseAddress, &RegionSize);
  if (EFI_ERROR (Status)) {
    DEBUG ((DEBUG_ERROR, "TegraI2cDxe: Failed to get region location (%r)\r\n", Status));
    goto ErrorExit;
  }

  // Convert to runtime memory
  Status = gDS->GetMemorySpaceDescriptor (Private->BaseAddress, &Descriptor);
  if (EFI_ERROR (Status)) {
    DEBUG ((DEBUG_ERROR, "%a: Failed to be memory descriptor\r\n", __FUNCTION__));
    return Status;
  }

  Status = gDS->SetMemorySpaceAttributes (
                  Descriptor.BaseAddress,
                  Descriptor.Length,
                  Descriptor.Attributes | EFI_MEMORY_RUNTIME
                  );
  if (EFI_ERROR (Status)) {
    DEBUG ((DEBUG_ERROR, "%a: Failed to set memory as runtime\r\n", __FUNCTION__));
    return Status;
  }

  // Initialize controller
  Status = TegraI2cReset (&Private->I2cMaster);
  if (EFI_ERROR (Status)) {
    DEBUG ((DEBUG_ERROR, "%a, Failed to reset I2C (%r)\r\n", __FUNCTION__, Status));
    goto ErrorExit;
  }

  MmioWrite32 (Private->BaseAddress + I2C_I2C_TLOW_SEXT_0_OFFSET, 0);
  MmioWrite32 (Private->BaseAddress + I2C_I2C_CMD_ADDR0_0_OFFSET, 0);
  MmioWrite32 (Private->BaseAddress + I2C_I2C_CMD_ADDR1_0_OFFSET, 0);
  MmioWrite32 (Private->BaseAddress + I2C_I2C_CMD_DATA1_0_OFFSET, 0);
  MmioWrite32 (Private->BaseAddress + I2C_I2C_CMD_DATA2_0_OFFSET, 0);
  MmioWrite32 (Private->BaseAddress + I2C_I2C_CLKEN_OVERRIDE_0_OFFSET, 0);
  MmioWrite32 (Private->BaseAddress + I2C_I2C_DEBUG_CONTROL_0_OFFSET, 0);
  MmioWrite32 (Private->BaseAddress + I2C_I2C_INTERRUPT_SET_REGISTER_0_OFFSET, 0);

  DtClockHertz = (CONST UINT32 *)fdt_getprop (DeviceTreeNode->DeviceTreeBase, DeviceTreeNode->NodeOffset, "clock-frequency", NULL);
  if (NULL != DtClockHertz) {
    Private->BusClockHertz = SwapBytes32 (*DtClockHertz);
  } else {
    DEBUG ((DEBUG_WARN, "%a: no clock-frequency in dt, defaulting to %lu\r\n", __FUNCTION__, STD_SPEED));
    Private->BusClockHertz = STD_SPEED;
  }

  Status = TegraI2cSetBusFrequency (&Private->I2cMaster, &Private->BusClockHertz);
  if (EFI_ERROR (Status)) {
    DEBUG ((DEBUG_ERROR, "%a: Failed to set clock frequency (%r)\r\n", __FUNCTION__, Status));
  }

  Data32 = I2C_I2C_CNFG_0_PACKET_MODE_EN | I2C_I2C_CNFG_0_NEW_MASTER_FSM;
  if (Private->BusClockHertz <= HS_SPEED) {
    Data32 |= (0x2 << I2C_I2C_CNFG_0_DEBOUNCE_CNT_SHIFT);
  }

  if (NULL != fdt_get_property (DeviceTreeNode->DeviceTreeBase, DeviceTreeNode->NodeOffset, "multi-master", NULL)) {
    Data32 |= I2C_I2C_CNFG_0_MULTI_MASTER_MODE;
  }

  MmioWrite32 (Private->BaseAddress + I2C_I2C_CNFG_0_OFFSET, Data32);

  Private->ConfigurationChanged = TRUE;
  Status                        = TegraI2cLoadConfiguration (Private);
  if (EFI_ERROR (Status)) {
    DEBUG ((DEBUG_ERROR, "%a: Failed to load configuration (%r)\r\n", __FUNCTION__, Status));
    goto ErrorExit;
  }

  PropertyLen                 = 0;
  Private->NumberOfI2cDevices = 0;

  I2cNodeHandle = fdt_get_phandle (DeviceTreeNode->DeviceTreeBase, DeviceTreeNode->NodeOffset);
  fdt_for_each_subnode (I2cNodeOffset, DeviceTreeNode->DeviceTreeBase, DeviceTreeNode->NodeOffset) {
    if (fdt_node_check_compatible (
          DeviceTreeNode->DeviceTreeBase,
          I2cNodeOffset,
          "atmel,24c02"
          ) == 0)
    {
      Property = fdt_getprop (DeviceTreeNode->DeviceTreeBase, I2cNodeOffset, "reg", &PropertyLen);
      if ((Property != NULL) && (PropertyLen == sizeof (UINT32))) {
        gBS->CopyMem (&I2cAddress, (VOID *)Property, PropertyLen);
        I2cAddress = SwapBytes32 (I2cAddress);
        DEBUG ((DEBUG_INFO, "%a: Eeprom Found.\n", __FUNCTION__));
        DeviceGuid = &gNVIDIAEeprom;
        Status     = TegraI2cAddDevice (
                       Private,
                       I2cAddress,
                       DeviceGuid,
                       0,
                       I2cNodeOffset
                       );
        if (EFI_ERROR (Status)) {
          goto ErrorExit;
        }
        DEBUG ((DEBUG_INFO, "%a: Eeprom Slave Address: 0x%lx on I2c Bus 0x%lx.\n", __FUNCTION__, I2cAddress, Private->ControllerId));
      }
    } else if (fdt_node_check_compatible (
                 DeviceTreeNode->DeviceTreeBase,
                 I2cNodeOffset,
                 "ti,tca9539"
                 ) == 0)
    {
      Property = fdt_getprop (DeviceTreeNode->DeviceTreeBase, I2cNodeOffset, "reg", &PropertyLen);
      if ((Property != NULL) && (PropertyLen == sizeof (UINT32))) {
        gBS->CopyMem (&I2cAddress, (VOID *)Property, PropertyLen);
        I2cAddress = SwapBytes32 (I2cAddress);
        DEBUG ((DEBUG_INFO, "%a: TCA9539 Found.\n", __FUNCTION__));
        DeviceGuid = &gNVIDIAI2cTca9539;
        Status     = TegraI2cAddDevice (
                       Private,
                       I2cAddress,
                       DeviceGuid,
                       0,
                       I2cNodeOffset
                       );
        if (EFI_ERROR (Status)) {
          goto ErrorExit;
        }

        DEBUG ((DEBUG_INFO, "%a: TCA9539 Slave Address: 0x%lx on I2c Bus 0x%lx.\n", __FUNCTION__, I2cAddress, Private->ControllerId));
      }
    } else if (fdt_node_check_compatible (
                 DeviceTreeNode->DeviceTreeBase,
                 I2cNodeOffset,
                 "nxp,pca9535"
                 ) == 0)
    {
      Property = fdt_getprop (DeviceTreeNode->DeviceTreeBase, I2cNodeOffset, "reg", &PropertyLen);
      if ((Property != NULL) && (PropertyLen == sizeof (UINT32))) {
        gBS->CopyMem (&I2cAddress, (VOID *)Property, PropertyLen);
        I2cAddress = SwapBytes32 (I2cAddress);
        DEBUG ((DEBUG_INFO, "%a: PCA9535 Found.\n", __FUNCTION__));
        DeviceGuid = &gNVIDIAI2cPca9535;
        Status     = TegraI2cAddDevice (
                       Private,
                       I2cAddress,
                       DeviceGuid,
                       0,
                       I2cNodeOffset
                       );
        if (EFI_ERROR (Status)) {
          goto ErrorExit;
        }

        DEBUG ((DEBUG_INFO, "%a: PCA9535 Slave Address: 0x%lx on I2c Bus 0x%lx.\n", __FUNCTION__, I2cAddress, Private->ControllerId));
      }
    } else if (fdt_node_check_compatible(DeviceTreeNode->DeviceTreeBase, I2cNodeOffset, "nxp,pca9540") == 0 ||
	       fdt_node_check_compatible(DeviceTreeNode->DeviceTreeBase, I2cNodeOffset, "nxp,pca9542") == 0 ||
	       fdt_node_check_compatible(DeviceTreeNode->DeviceTreeBase, I2cNodeOffset, "nxp,pca9543") == 0 ||
	       fdt_node_check_compatible(DeviceTreeNode->DeviceTreeBase, I2cNodeOffset, "nxp,pca9544") == 0 ||
	       fdt_node_check_compatible(DeviceTreeNode->DeviceTreeBase, I2cNodeOffset, "nxp,pca9545") == 0 ||
	       fdt_node_check_compatible(DeviceTreeNode->DeviceTreeBase, I2cNodeOffset, "nxp,pca9546") == 0 ||
	       fdt_node_check_compatible(DeviceTreeNode->DeviceTreeBase, I2cNodeOffset, "nxp,pca9547") == 0 ||
	       fdt_node_check_compatible(DeviceTreeNode->DeviceTreeBase, I2cNodeOffset, "nxp,pca9548") == 0) {

      enum MuxType MuxTypeVal;
      UINT8 EnableBit = 0;
      if (fdt_node_check_compatible(DeviceTreeNode->DeviceTreeBase, I2cNodeOffset, "nxp,pca9540") == 0 ||
	  fdt_node_check_compatible(DeviceTreeNode->DeviceTreeBase, I2cNodeOffset, "nxp,pca9542") == 0 ||
	  fdt_node_check_compatible(DeviceTreeNode->DeviceTreeBase, I2cNodeOffset, "nxp,pca9544") == 0) {
	MuxTypeVal = MUX;
	EnableBit = 2;
      } else if (fdt_node_check_compatible(DeviceTreeNode->DeviceTreeBase, I2cNodeOffset, "nxp,pca9547") == 0) {
	MuxTypeVal = MUX;
	EnableBit = 3;
      } else if (fdt_node_check_compatible(DeviceTreeNode->DeviceTreeBase, I2cNodeOffset, "nxp,pca9543") == 0 ||
		 fdt_node_check_compatible(DeviceTreeNode->DeviceTreeBase, I2cNodeOffset, "nxp,pca9545") == 0 ||
		 fdt_node_check_compatible(DeviceTreeNode->DeviceTreeBase, I2cNodeOffset, "nxp,pca9546") == 0 ||
		 fdt_node_check_compatible(DeviceTreeNode->DeviceTreeBase, I2cNodeOffset, "nxp,pca9548") == 0) {
	MuxTypeVal = SWITCH;
      }

      Property = fdt_getprop(DeviceTreeNode->DeviceTreeBase, I2cNodeOffset, "reg", &PropertyLen);
      if ((Property != NULL) && (PropertyLen == sizeof(UINT32))) {
        gBS->CopyMem(&I2cAddress, (VOID *) Property, PropertyLen);
        I2cAddress = SwapBytes32(I2cAddress);
        DEBUG((DEBUG_INFO, "%a: PCA954x Found.\n", __FUNCTION__));
        DeviceGuid = &gNVIDIAI2cPca954x;
        Status = TegraI2cAddDevice(
                Private,
                I2cAddress,
                DeviceGuid,
                0,
                I2cNodeOffset
		);
        if (EFI_ERROR(Status)) {
          goto ErrorExit;
        }

        INT32 I2cMuxNodeOffset = I2cNodeOffset;
        DEBUG((DEBUG_INFO, "%a: PCA954x Slave Address: 0x%lx on I2c Bus 0x%lx.\n", __FUNCTION__, I2cAddress, Private->ControllerId));
        INT32 MuxI2CControlAddress = I2cAddress;

        if ((Property != NULL) && (PropertyLen == sizeof(UINT32))) {
          fdt_for_each_subnode(I2cMuxNodeOffset, DeviceTreeNode->DeviceTreeBase, I2cNodeOffset) {
            UINT32 I2cMuxChannelReg;

            Property = fdt_getprop(DeviceTreeNode->DeviceTreeBase, I2cMuxNodeOffset, "reg", &PropertyLen);
            if ((Property != NULL) && (PropertyLen == sizeof(UINT32))) {
              gBS->CopyMem(&I2cMuxChannelReg, (VOID *) Property, PropertyLen);
              I2cMuxChannelReg = SwapBytes32(I2cMuxChannelReg);
              INT32 I2cMuxSubNodeOffset = I2cNodeOffset;
              fdt_for_each_subnode(I2cMuxSubNodeOffset, DeviceTreeNode->DeviceTreeBase, I2cMuxNodeOffset) {

                if (fdt_node_check_compatible(
                          DeviceTreeNode->DeviceTreeBase,
                          I2cMuxSubNodeOffset,
                          "atmel,24c02") == 0) {

                  UINT32 I2cAddressEeprom;
                  Property = fdt_getprop(DeviceTreeNode->DeviceTreeBase, I2cMuxSubNodeOffset, "reg", &PropertyLen);
                  if ((Property != NULL) && (PropertyLen == sizeof(UINT32))) {
                    gBS->CopyMem(&I2cAddressEeprom, (VOID *) Property, PropertyLen);
                    I2cAddressEeprom = SwapBytes32(I2cAddressEeprom);
                    DeviceGuid = &gNVIDIAEeprom;
                    // encodes all the information needed to set the mux channel into 32 bits.
                    // Might be more compliant  to allocate an array in Private and index that instead though?
		    NVIDIA_TEGRA_I2C_BUS_CONFIGURATION BusConfiguration;
		    BusConfiguration.Value = 0;
		    BusConfiguration.Fields.MuxAddress = MuxI2CControlAddress;
		    BusConfiguration.Fields.Channel    = I2cMuxChannelReg;
		    BusConfiguration.Fields.EnableBitNumber = EnableBit;
		    BusConfiguration.Fields.MuxType    = MuxTypeVal;

                    Status = TegraI2cAddDevice(
                            Private,
                            I2cAddressEeprom,
                            DeviceGuid,
			    BusConfiguration.Value,
			    I2cMuxSubNodeOffset
			    );

                    if (EFI_ERROR(Status)) {
                      goto ErrorExit;
                    }

                    DEBUG((DEBUG_INFO, "%a: Got an atmel,24c02 at mux channel %x with reg address: %x\n", __FUNCTION__, I2cMuxChannelReg, I2cAddressEeprom));
                  }
                }
              }
            }
          }
        }
      }
    } else if (fdt_node_check_compatible (
                 DeviceTreeNode->DeviceTreeBase,
                 I2cNodeOffset,
                 "nvidia,ncp81599"
                 ) == 0)
    {
      Property = fdt_getprop (DeviceTreeNode->DeviceTreeBase, I2cNodeOffset, "reg", &PropertyLen);
      if ((Property != NULL) && (PropertyLen == sizeof (UINT32))) {
        gBS->CopyMem (&I2cAddress, (VOID *)Property, PropertyLen);
        I2cAddress = SwapBytes32 (I2cAddress);
        DEBUG ((DEBUG_INFO, "%a: NCP81599 Found.\n", __FUNCTION__));
        DeviceGuid = &gNVIDIAI2cNcp81599;
        Status     = TegraI2cAddDevice (
                       Private,
                       I2cAddress,
                       DeviceGuid,
                       0,
                       I2cNodeOffset
                       );
        if (EFI_ERROR (Status)) {
          goto ErrorExit;
        }
      }
    } else if (fdt_node_check_compatible (
                 DeviceTreeNode->DeviceTreeBase,
                 I2cNodeOffset,
                 "nuvoton,nct3018y"
                 ) == 0)
    {
      Property = fdt_getprop (DeviceTreeNode->DeviceTreeBase, I2cNodeOffset, "reg", &PropertyLen);
      if ((Property != NULL) && (PropertyLen == sizeof (UINT32))) {
        gBS->CopyMem (&I2cAddress, (VOID *)Property, PropertyLen);
        I2cAddress = SwapBytes32 (I2cAddress);
        DEBUG ((DEBUG_INFO, "%a: NCT3018Y Found.\n", __FUNCTION__));
        DeviceGuid = &gNVIDIAI2cNct3018y;
        Status     = TegraI2cAddDevice (
                       Private,
                       I2cAddress,
                       DeviceGuid,
                       0,
                       I2cNodeOffset
                       );
        if (EFI_ERROR (Status)) {
          goto ErrorExit;
        }
      }
    } else if (fdt_node_check_compatible (
                 DeviceTreeNode->DeviceTreeBase,
                 I2cNodeOffset,
                 "ssif-bmc"
                 ) == 0)
    {
      Property = fdt_getprop (DeviceTreeNode->DeviceTreeBase, I2cNodeOffset, "reg", &PropertyLen);
      if ((Property != NULL) && (PropertyLen == sizeof (UINT32))) {
        gBS->CopyMem (&I2cAddress, (VOID *)Property, PropertyLen);
        I2cAddress = SwapBytes32 (I2cAddress);
        DEBUG ((DEBUG_INFO, "%a: BMC-SSIF Slave Address: 0x%lx on I2c Bus 0x%lx.\n", __FUNCTION__, I2cAddress, Private->ControllerId));
        DeviceGuid = &gNVIDIAI2cBmcSSIF;
        Status     = TegraI2cAddDevice (
                       Private,
                       I2cAddress,
                       DeviceGuid,
                       0,
                       I2cNodeOffset
                       );
        if (EFI_ERROR (Status)) {
          goto ErrorExit;
        }

        // Leave i2c for bmc activated on exit boot services
        Private->SkipOnExitDisabled = TRUE;
      }
    } else if (fdt_node_check_compatible (
                 DeviceTreeNode->DeviceTreeBase,
                 I2cNodeOffset,
                 "nvidia,fpga-cfr"
                 ) == 0)
    {
      Property = fdt_getprop (DeviceTreeNode->DeviceTreeBase, I2cNodeOffset, "reg", &PropertyLen);
      if ((Property != NULL) && (PropertyLen == sizeof (UINT32))) {
        gBS->CopyMem (&I2cAddress, (VOID *)Property, PropertyLen);
        I2cAddress = SwapBytes32 (I2cAddress);
        DEBUG ((DEBUG_INFO, "%a: FPGA I2C Slave Address: 0x%lx on I2c Bus 0x%lx.\n", __FUNCTION__, I2cAddress, Private->ControllerId));
        DeviceGuid = &gNVIDIAI2cFpga;
        Status     = TegraI2cAddDevice (
                       Private,
                       I2cAddress,
                       DeviceGuid,
                       fdt_get_phandle (DeviceTreeNode->DeviceTreeBase, I2cNodeOffset)
                       );
        if (EFI_ERROR (Status)) {
          goto ErrorExit;
        }
      }
    }
  }


  EepromManagerNodeOffset = fdt_path_offset (DeviceTreeNode->DeviceTreeBase, "/eeprom-manager");
  if (EepromManagerNodeOffset >= 0) {
    fdt_for_each_subnode (EepromManagerBusNodeOffset, DeviceTreeNode->DeviceTreeBase, EepromManagerNodeOffset) {
      I2cBusProperty     = NULL;
      I2cBusHandleLength = 0;
      I2cBusProperty     = fdt_getprop (DeviceTreeNode->DeviceTreeBase, EepromManagerBusNodeOffset, "i2c-bus", &I2cBusHandleLength);
      if ((I2cBusProperty == NULL) || (I2cBusHandleLength != sizeof (UINT32))) {
        continue;
      }

      gBS->CopyMem (&I2cBusHandle, (VOID *)I2cBusProperty, I2cBusHandleLength);
      I2cBusHandle = SwapBytes32 (I2cBusHandle);
      if (I2cNodeHandle != I2cBusHandle) {
        continue;
      }

      fdt_for_each_subnode (EepromNodeOffset, DeviceTreeNode->DeviceTreeBase, EepromManagerBusNodeOffset) {
        Property = fdt_getprop (DeviceTreeNode->DeviceTreeBase, EepromNodeOffset, "slave-address", &PropertyLen);
        if ((Property != NULL) && (PropertyLen == sizeof (UINT32))) {
          gBS->CopyMem (&I2cAddress, (VOID *)Property, PropertyLen);
          I2cAddress = SwapBytes32 (I2cAddress);
          DEBUG ((DEBUG_INFO, "%a: Eeprom Found.\n", __FUNCTION__));
          DeviceGuid = &gNVIDIAEeprom;
          Status     = TegraI2cAddDevice (
                         Private,
                         I2cAddress,
                         DeviceGuid,
                         0,
                         EepromNodeOffset
                         );
          if (EFI_ERROR (Status)) {
            goto ErrorExit;
          }

          DEBUG ((DEBUG_INFO, "%a: Eeprom Slave Address: 0x%lx on I2c Bus 0x%lx.\n", __FUNCTION__, I2cAddress, I2cBusHandle));
        }
      }
    }
  }

  Status = gBS->InstallMultipleProtocolInterfaces (
                  &ControllerHandle,
                  &gEfiI2cMasterProtocolGuid,
                  &Private->I2cMaster,
                  &gEfiI2cEnumerateProtocolGuid,
                  &Private->I2cEnumerate,
                  &gEfiI2cBusConfigurationManagementProtocolGuid,
                  &Private->I2CConfiguration,
                  &gNVIDIAI2cSlaveDeviceTreeNodeProtocolGuid,
                  &Private->I2cSlaveDeviceTreeNode,
                  NULL
                  );
  if (EFI_ERROR (Status)) {
    DEBUG ((DEBUG_ERROR, "%a: Failed to install i2c protocols:%r\r\n", __FUNCTION__, Status));
  } else {
    Private->ProtocolsInstalled = TRUE;
  }

ErrorExit:
  if (EFI_ERROR (Status)) {
    if (NULL != Private) {
      if (Private->ProtocolsInstalled) {
        gBS->UninstallMultipleProtocolInterfaces (
               ControllerHandle,
               &gEfiI2cMasterProtocolGuid,
               &Private->I2cMaster,
               gEfiI2cEnumerateProtocolGuid,
               &Private->I2cEnumerate,
               &gEfiI2cBusConfigurationManagementProtocolGuid,
               &Private->I2CConfiguration,
               &gNVIDIAI2cSlaveDeviceTreeNodeProtocolGuid,
               &Private->I2cSlaveDeviceTreeNode,
               NULL
               );
      }

      FreePool (Private);
    }
  }

  return Status;
}

/**
  Stop this driver on ControllerHandle.

  @param[in] DriverHandle             Handle of the driver.
  @param[in] ControllerHandle         Handle of the controller.

  @retval EFI_SUCCESS   This driver is removed from this device.
  @retval other         Some error occurs when removing this driver from this device.

**/
EFI_STATUS
EFIAPI
TegraI2CDriverBindingStop (
  IN  EFI_HANDLE  DriverHandle,
  IN  EFI_HANDLE  ControllerHandle
  )
{
  EFI_STATUS  Status;

  EFI_I2C_MASTER_PROTOCOL        *I2cMaster = NULL;
  NVIDIA_TEGRA_I2C_PRIVATE_DATA  *Private   = NULL;

  //
  // Attempt to open I2cMaster Protocol
  //
  Status = gBS->OpenProtocol (
                  ControllerHandle,
                  &gEfiI2cMasterProtocolGuid,
                  (VOID **)&I2cMaster,
                  DriverHandle,
                  ControllerHandle,
                  EFI_OPEN_PROTOCOL_GET_PROTOCOL
                  );
  if (EFI_ERROR (Status)) {
    return EFI_DEVICE_ERROR;
  }

  Private = TEGRA_I2C_PRIVATE_DATA_FROM_MASTER (I2cMaster);
  if (Private == NULL) {
    return EFI_DEVICE_ERROR;
  }

  Status = gBS->UninstallMultipleProtocolInterfaces (
                  ControllerHandle,
                  &gEfiI2cMasterProtocolGuid,
                  &Private->I2cMaster,
                  gEfiI2cEnumerateProtocolGuid,
                  &Private->I2cEnumerate,
                  &gEfiI2cBusConfigurationManagementProtocolGuid,
                  &Private->I2CConfiguration,
                  &gNVIDIAI2cSlaveDeviceTreeNodeProtocolGuid,
                  &Private->I2cSlaveDeviceTreeNode,
                  NULL
                  );
  if (EFI_ERROR (Status)) {
    return Status;
  }

  FreePool (Private);
  return EFI_SUCCESS;
}

/**
  Callback that will be invoked at various phases of the driver initialization

  This function allows for modification of system behavior at various points in
  the driver binding process.

  @param[in] Phase                    Current phase of the driver initialization
  @param[in] DriverHandle             Handle of the driver.
  @param[in] ControllerHandle         Handle of the controller.
  @param[in] DeviceTreeNode           Pointer to the device tree node protocol is available.

  @retval EFI_SUCCESS              Operation successful.
  @retval EFI_SUCCESS              Driver does not handle this phase
  @retval others                   Error occurred

**/
EFI_STATUS
DeviceDiscoveryNotify (
  IN  NVIDIA_DEVICE_DISCOVERY_PHASES          Phase,
  IN  EFI_HANDLE                              DriverHandle,
  IN  EFI_HANDLE                              ControllerHandle,
  IN  CONST NVIDIA_DEVICE_TREE_NODE_PROTOCOL  *DeviceTreeNode OPTIONAL
  )
{
  EFI_STATUS                     Status;
  NVIDIA_TEGRA_I2C_PRIVATE_DATA  *Private;
  EFI_I2C_MASTER_PROTOCOL        *I2cMaster;

  switch (Phase) {
    case DeviceDiscoveryDriverBindingStart:
      Status = TegraI2CDriverBindingStart (DriverHandle, ControllerHandle, DeviceTreeNode);
      break;

    case DeviceDiscoveryDriverBindingStop:
      Status = TegraI2CDriverBindingStop (DriverHandle, ControllerHandle);
      break;

    case DeviceDiscoveryOnExit:
      Status = gBS->HandleProtocol (ControllerHandle, &gEfiI2cMasterProtocolGuid, (VOID **)&I2cMaster);
      if (EFI_ERROR (Status)) {
        Status = EFI_SUCCESS;
        break;
      }

      Private = TEGRA_I2C_PRIVATE_DATA_FROM_MASTER (I2cMaster);
      if (Private->SkipOnExitDisabled) {
        Status = EFI_UNSUPPORTED;
      } else {
        Status = EFI_SUCCESS;
      }

      break;

    case DeviceDiscoveryEnumerationCompleted:
      Status = gBS->InstallMultipleProtocolInterfaces (
                      &DriverHandle,
                      &gNVIDIATegraI2cInitCompleteProtocolGuid,
                      NULL,
                      NULL
                      );
      if (EFI_ERROR (Status)) {
        DEBUG ((
          DEBUG_ERROR,
          "%a: Failed to install Tegra I2C init complete protocol: %r\r\n",
          __FUNCTION__,
          Status
          ));
      }

      break;

    default:
      Status = EFI_SUCCESS;
      break;
  }

  return Status;
}

/**
  Notification function of EVT_SIGNAL_VIRTUAL_ADDRESS_CHANGE.

  Converts all pointers to new virtual addresses.

  @param  Event        Event whose notification function is being invoked.
  @param  Context      Pointer to the notification function's context.

**/
VOID
EFIAPI
TegraI2cVirtualNotifyEvent (
  IN EFI_EVENT  Event,
  IN VOID       *Context
  )
{
  UINTN                          Index;
  NVIDIA_TEGRA_I2C_PRIVATE_DATA  *Private = NULL;

  for (Index = 0; Index < mI2cMasterCount; Index++) {
    Private = mI2cPrivate[Index];
    if (Private != NULL) {
      EfiConvertPointer (0x0, (VOID **)&Private->I2cMaster.SetBusFrequency);
      EfiConvertPointer (0x0, (VOID **)&Private->I2cMaster.Reset);
      EfiConvertPointer (0x0, (VOID **)&Private->I2cMaster.StartRequest);
      EfiConvertPointer (0x0, (VOID **)&Private->I2cMaster.I2cControllerCapabilities);
      EfiConvertPointer (0x0, (VOID **)&Private->I2cEnumerate.Enumerate);
      EfiConvertPointer (0x0, (VOID **)&Private->I2cEnumerate.GetBusFrequency);
      EfiConvertPointer (0x0, (VOID **)&Private->I2CConfiguration.EnableI2cBusConfiguration);
      EfiConvertPointer (0x0, (VOID **)&Private->DeviceTreeBase);
      EfiConvertPointer (0x0, (VOID **)&Private->DeviceTreeNode);
      EfiConvertPointer (0x0, (VOID **)&Private->BaseAddress);
      EfiConvertPointer (0x0, (VOID **)&mI2cPrivate[Index]);
    }
  }
}

/**
  Initialize the Tegra I2C Driver

  @param  ImageHandle           Handle that identifies the loaded image.
  @param  SystemTable           System Table for this image.

  @retval EFI_SUCCESS           The operation completed successfully.

**/
EFI_STATUS
EFIAPI
TegraI2cInitialize (
  IN EFI_HANDLE        ImageHandle,
  IN EFI_SYSTEM_TABLE  *SystemTable
  )
{
  EFI_STATUS  Status;

  Status = DeviceDiscoveryDriverInitialize (ImageHandle, SystemTable);
  if (EFI_ERROR (Status)) {
    return Status;
  }

  //
  // Register for the virtual address change event
  //
  Status = gBS->CreateEventEx (
                  EVT_NOTIFY_SIGNAL,
                  TPL_NOTIFY,
                  TegraI2cVirtualNotifyEvent,
                  NULL,
                  &gEfiEventVirtualAddressChangeGuid,
                  &mVirtualAddressChangeEvent
                  );
  if (EFI_ERROR (Status)) {
    DEBUG ((DEBUG_ERROR, "%a: Failed to create virtual address change event\r\n", __FUNCTION__));
    return EFI_OUT_OF_RESOURCES;
  }

  return EFI_SUCCESS;
}
<|MERGE_RESOLUTION|>--- conflicted
+++ resolved
@@ -1,1869 +1,1836 @@
-/** @file
-
-  Tegra I2c Driver
-
-  SPDX-FileCopyrightText: Copyright (c) 2019-2023, NVIDIA CORPORATION & AFFILIATES. All rights reserved.
-
-  SPDX-License-Identifier: BSD-2-Clause-Patent
-
-**/
-
-#include <PiDxe.h>
-
-#include <Library/BaseLib.h>
-#include <Library/BaseMemoryLib.h>
-#include <Library/Crc8Lib.h>
-#include <Library/DebugLib.h>
-#include <Library/DevicePathLib.h>
-<<<<<<< HEAD
-=======
-#include <Library/MemoryAllocationLib.h>
-#include <Library/UefiLib.h>
-#include <Library/UefiRuntimeLib.h>
-#include <Library/DxeServicesTableLib.h>
-#include <Library/TimerLib.h>
->>>>>>> 3278ac4f
-#include <Library/IoLib.h>
-#include <Library/MemoryAllocationLib.h>
-#include <Library/PrintLib.h>
-#include <Library/TimerLib.h>
-#include <Library/UefiBootServicesTableLib.h>
-#include <Library/UefiLib.h>
-#include <Protocol/DeviceTreeNode.h>
-#include <Protocol/PinControl.h>
-#include <Protocol/TegraI2cSlaveDeviceTreeNode.h>
-#include <libfdt.h>
-
-#include <Library/DeviceDiscoveryDriverLib.h>
-#include "TegraI2c.h"
-
-STATIC NVIDIA_TEGRA_I2C_PRIVATE_DATA  *mI2cPrivate[MAX_I2C_MASTERS] = { 0 };
-STATIC UINTN                          mI2cMasterCount               = 0;
-STATIC EFI_EVENT                      mVirtualAddressChangeEvent    = NULL;
-
-NVIDIA_COMPATIBILITY_MAPPING  gDeviceCompatibilityMap[] = {
-  { "nvidia,tegra194-i2c", &gNVIDIANonDiscoverableI2cDeviceGuid },
-  { "nvidia,tegra234-i2c", &gNVIDIANonDiscoverableI2cDeviceGuid },
-  { NULL,                  NULL                                 }
-};
-
-NVIDIA_DEVICE_DISCOVERY_CONFIG  gDeviceDiscoverDriverConfig = {
-  .DriverName                      = L"NVIDIA Tegra I2C controller driver",
-  .AutoEnableClocks                = TRUE,
-  .AutoResetModule                 = TRUE,
-  .SkipEdkiiNondiscoverableInstall = TRUE
-};
-
-STATIC
-CONTROLLER_DEVICE_PATH  ControllerNode = {
-  {
-    HARDWARE_DEVICE_PATH, HW_CONTROLLER_DP,
-    { (UINT8)(sizeof (CONTROLLER_DEVICE_PATH)), (UINT8)((sizeof (CONTROLLER_DEVICE_PATH)) >> 8) }
-  },
-  0
-};
-
-/**
-  Transfers the register settings from shadow registers to actual controller registers.
-
-  Config load register is used to transfer the SW programmed configuration in I2C registers to
-  HW internal registers that would be used in actual logic. It has MSTR_CONFIG_LOAD bit field for
-  I2C master and Bus clear logic.
-
-  @param[in] Private            Pointer to an NVIDIA_TEGRA_I2C_PRIVATE_DATA structure
-
-  @retval EFI_SUCCESS           The configuration was set successfully.
-  @retval EFI_TIMEOUT           Timeout setting configuration.
-
-**/
-STATIC
-EFI_STATUS
-TegraI2cLoadConfiguration (
-  IN NVIDIA_TEGRA_I2C_PRIVATE_DATA  *Private
-  )
-{
-  UINT32  Data32;
-  UINTN   Timeout = I2C_I2C_CONFIG_LOAD_0_TIMEOUT*1000;
-
-  if (Private == NULL) {
-    return EFI_INVALID_PARAMETER;
-  }
-
-  if (!Private->ConfigurationChanged) {
-    return EFI_SUCCESS;
-  }
-
-  Private->ConfigurationChanged = FALSE;
-
-  Data32 = I2C_I2C_CONFIG_LOAD_0_MSTR_CONFIG_LOAD;
-  MmioWrite32 (Private->BaseAddress + I2C_I2C_CONFIG_LOAD_0_OFFSET, Data32);
-
-  do {
-    MicroSecondDelay (1);
-    Data32 = MmioRead32 (Private->BaseAddress + I2C_I2C_CONFIG_LOAD_0_OFFSET);
-    Timeout--;
-    if (Timeout == 0) {
-      DEBUG ((DEBUG_ERROR, "%a: Configuration load timeout %x\r\n", __FUNCTION__, Data32));
-      return EFI_TIMEOUT;
-    }
-  } while (Data32 != 0);
-
-  return EFI_SUCCESS;
-}
-
-/**
-  Set the frequency for the I2C clock line.
-
-  This routine must be called at or below TPL_NOTIFY.
-
-  The software and controller do a best case effort of using the specified
-  frequency for the I2C bus.  If the frequency does not match exactly then
-  the I2C master protocol selects the next lower frequency to avoid
-  exceeding the operating conditions for any of the I2C devices on the bus.
-  For example if 400 KHz was specified and the controller's divide network
-  only supports 402 KHz or 398 KHz then the I2C master protocol selects 398
-  KHz.  If there are not lower frequencies available, then return
-  EFI_UNSUPPORTED.
-
-  @param[in] This           Pointer to an EFI_I2C_MASTER_PROTOCOL structure
-  @param[in] BusClockHertz  Pointer to the requested I2C bus clock frequency
-                            in Hertz.  Upon return this value contains the
-                            actual frequency in use by the I2C controller.
-
-  @retval EFI_SUCCESS           The bus frequency was set successfully.
-  @retval EFI_ALREADY_STARTED   The controller is busy with another transaction.
-  @retval EFI_INVALID_PARAMETER BusClockHertz is NULL
-  @retval EFI_UNSUPPORTED       The controller does not support this frequency.
-
-**/
-EFI_STATUS
-TegraI2cSetBusFrequency (
-  IN CONST EFI_I2C_MASTER_PROTOCOL  *This,
-  IN OUT UINTN                      *BusClockHertz
-  )
-{
-  NVIDIA_TEGRA_I2C_PRIVATE_DATA  *Private = NULL;
-  UINT32                         Data32;
-  EFI_STATUS                     Status;
-  UINT8                          TLow;
-  UINT8                          THigh;
-  UINT32                         ClockDivisor;
-  UINT32                         ClockMultiplier;
-
-  if ((This == NULL) ||
-      (BusClockHertz == NULL))
-  {
-    return EFI_INVALID_PARAMETER;
-  }
-
-  Private = TEGRA_I2C_PRIVATE_DATA_FROM_MASTER (This);
-  // Load relevent prod settings
-  Status = DeviceDiscoverySetProd (Private->ControllerHandle, Private->DeviceTreeNode, "prod");
-  if (EFI_ERROR (Status) && (Status != EFI_NOT_FOUND)) {
-    DEBUG ((DEBUG_ERROR, "%a: Failed to set prod settings (%r)\r\n", __FUNCTION__, Status));
-    return Status;
-  }
-
-  if (*BusClockHertz >= HS_SPEED) {
-    Status = DeviceDiscoverySetProd (Private->ControllerHandle, Private->DeviceTreeNode, "prod_c_hs");
-    if (EFI_ERROR (Status)) {
-      DEBUG ((DEBUG_ERROR, "%a: Failed to set HS prod settings (%r)\r\n", __FUNCTION__, Status));
-      return Status;
-    }
-  } else if (*BusClockHertz >= FM_PLUS_SPEED) {
-    Status = DeviceDiscoverySetProd (Private->ControllerHandle, Private->DeviceTreeNode, "prod_c_fmplus");
-    if (EFI_ERROR (Status)) {
-      DEBUG ((DEBUG_ERROR, "%a: Failed to set FM+ prod settings (%r)\r\n", __FUNCTION__, Status));
-      return Status;
-    }
-  } else if (*BusClockHertz >= FM_SPEED) {
-    Status = DeviceDiscoverySetProd (Private->ControllerHandle, Private->DeviceTreeNode, "prod_c_fm");
-    if (EFI_ERROR (Status)) {
-      DEBUG ((DEBUG_ERROR, "%a: Failed to set FM prod settings (%r)\r\n", __FUNCTION__, Status));
-      return Status;
-    }
-  } else {
-    Status = DeviceDiscoverySetProd (Private->ControllerHandle, Private->DeviceTreeNode, "prod_c_sm");
-    if (EFI_ERROR (Status)) {
-      DEBUG ((DEBUG_ERROR, "%a: Failed to set SM prod settings (%r)\r\n", __FUNCTION__, Status));
-      return Status;
-    }
-  }
-
-  if (*BusClockHertz < HS_SPEED) {
-    Private->HighSpeed = FALSE;
-    Data32             = MmioRead32 (Private->BaseAddress + I2C_I2C_INTERFACE_TIMING_0_OFFSET);
-    TLow               = (Data32 & I2C_I2C_INTERFACE_TIMING_0_TLOW_MASK) >> I2C_I2C_INTERFACE_TIMING_0_TLOW_SHIFT;
-    THigh              = (Data32 & I2C_I2C_INTERFACE_TIMING_0_THIGH_MASK) >> I2C_I2C_INTERFACE_TIMING_0_THIGH_SHIFT;
-    Data32             = MmioRead32 (Private->BaseAddress + I2C_I2C_CLK_DIVISOR_REGISTER_0_OFFSET);
-    ClockDivisor       = (Data32 & I2C_CLK_DIVISOR_STD_FAST_MODE_MASK) >> I2C_CLK_DIVISOR_STD_FAST_MODE_SHIFT;
-  } else {
-    Private->HighSpeed = TRUE;
-    Data32             = MmioRead32 (Private->BaseAddress + I2C_I2C_HS_INTERFACE_TIMING_0_OFFSET);
-    TLow               = (Data32 & I2C_I2C_HS_INTERFACE_TIMING_0_TLOW_MASK) >> I2C_I2C_HS_INTERFACE_TIMING_0_TLOW_SHIFT;
-    THigh              = (Data32 & I2C_I2C_HS_INTERFACE_TIMING_0_THIGH_MASK) >> I2C_I2C_HS_INTERFACE_TIMING_0_THIGH_SHIFT;
-    Data32             = MmioRead32 (Private->BaseAddress + I2C_I2C_CLK_DIVISOR_REGISTER_0_OFFSET);
-    ClockDivisor       = (Data32 & I2C_CLK_DIVISOR_HSMODE_MASK) >> I2C_CLK_DIVISOR_HSMODE_SHIFT;
-  }
-
-  ClockMultiplier = (TLow + THigh + 2) * (ClockDivisor + 1);
-
-  Status = DeviceDiscoverySetClockFreq (Private->ControllerHandle, "div-clk", *BusClockHertz * ClockMultiplier);
-  if (EFI_ERROR (Status)) {
-    DEBUG ((DEBUG_ERROR, "%a, failed to set clock frequency to %lldHz (%r)\r\n", __FUNCTION__, *BusClockHertz * ClockMultiplier, Status));
-    return Status;
-  }
-
-  Private->ConfigurationChanged = TRUE;
-  Status                        = TegraI2cLoadConfiguration (Private);
-
-  return Status;
-}
-
-/**
-  Reset the I2C controller and configure it for use
-
-  This routine must be called at or below TPL_NOTIFY.
-
-  The I2C controller is reset.  The caller must call SetBusFrequench() after
-  calling Reset().
-
-  @param[in]     This       Pointer to an EFI_I2C_MASTER_PROTOCOL structure.
-
-  @retval EFI_SUCCESS         The reset completed successfully.
-  @retval EFI_ALREADY_STARTED The controller is busy with another transaction.
-  @retval EFI_DEVICE_ERROR    The reset operation failed.
-
-**/
-EFI_STATUS
-TegraI2cReset (
-  IN CONST EFI_I2C_MASTER_PROTOCOL  *This
-  )
-{
-  NVIDIA_TEGRA_I2C_PRIVATE_DATA  *Private = NULL;
-  UINT32                         Data32;
-  UINTN                          Timeout;
-  EFI_STATUS                     Status;
-
-  if (This == NULL) {
-    return EFI_INVALID_PARAMETER;
-  }
-
-  Private = TEGRA_I2C_PRIVATE_DATA_FROM_MASTER (This);
-
-  MmioWrite32 (Private->BaseAddress + I2C_I2C_MASTER_RESET_CNTRL_0_OFFSET, I2C_I2C_MASTER_RESET_CNTRL_0_SOFT_RESET);
-  MicroSecondDelay (I2C_SOFT_RESET_DELAY);
-  MmioWrite32 (Private->BaseAddress + I2C_I2C_MASTER_RESET_CNTRL_0_OFFSET, 0);
-
-  Timeout = I2C_TIMEOUT;
-  Data32  = BC_TERMINATE_IMMEDIATE;
-  MmioWrite32 (Private->BaseAddress + I2C_I2C_BUS_CLEAR_CONFIG_0_OFFSET, Data32);
-  Status = TegraI2cLoadConfiguration (Private);
-  if (EFI_ERROR (Status)) {
-    DEBUG ((DEBUG_ERROR, "%a: Failed to update configuration (%r)\r\n", __FUNCTION__, Status));
-    return Status;
-  }
-
-  Data32 |= BC_ENABLE;
-  MmioWrite32 (Private->BaseAddress + I2C_I2C_BUS_CLEAR_CONFIG_0_OFFSET, Data32);
-  Data32 = MmioRead32 (Private->BaseAddress + I2C_I2C_BUS_CLEAR_CONFIG_0_OFFSET);
-  while ((Data32 & BC_ENABLE) != 0) {
-    MicroSecondDelay (1);
-    Timeout--;
-    if (Timeout == 0) {
-      DEBUG ((DEBUG_ERROR, "%a: Failed to clear bus\r\n", __FUNCTION__));
-      return EFI_TIMEOUT;
-    }
-
-    Data32 = MmioRead32 (Private->BaseAddress + I2C_I2C_BUS_CLEAR_CONFIG_0_OFFSET);
-  }
-
-  return EFI_SUCCESS;
-}
-
-STATIC
-EFI_STATUS
-TegraI2cSendHeader (
-  IN NVIDIA_TEGRA_I2C_PRIVATE_DATA  *Private,
-  IN UINTN                          SlaveAddress,
-  IN UINT32                         PayloadSize,
-  IN BOOLEAN                        ReadOperation,
-  IN BOOLEAN                        LastOperation,
-  IN BOOLEAN                        ContinueTransfer
-  )
-{
-  UINT32      PacketHeader[3];
-  EFI_STATUS  Status;
-  UINT32      Data32;
-  UINT32      Timeout;
-
-  if (PayloadSize > MAX_UINT16) {
-    return EFI_INVALID_PARAMETER;
-  }
-
-  PacketHeader[0] = (0 << PACKET_HEADER0_HEADER_SIZE_SHIFT) |
-                    PACKET_HEADER0_PROTOCOL_I2C |
-                    (Private->ControllerId << PACKET_HEADER0_CONTROLLER_ID_SHIFT) |
-                    (Private->PacketId << PACKET_HEADER0_PACKET_ID_SHIFT);
-  Private->PacketId++;
-
-  if (PayloadSize > 0) {
-    PacketHeader[1] = PayloadSize - 1;
-  } else {
-    PacketHeader[1] = 0;
-  }
-
-  PacketHeader[2] = I2C_HEADER_IE_ENABLE;
-
-  if (Private->HighSpeed) {
-    PacketHeader[2] |= I2C_HEADER_HIGHSPEED_MODE;
-  }
-
-  if (ReadOperation) {
-    PacketHeader[2] |= I2C_HEADER_READ;
-    PacketHeader[2] |= BIT0;
-  }
-
-  if ((SlaveAddress & I2C_ADDRESSING_10_BIT) != 0) {
-    PacketHeader[2] |= I2C_HEADER_10BIT_ADDR;
-  }
-
-  if (!LastOperation) {
-    PacketHeader[2] |= I2C_HEADER_REPEAT_START;
-  }
-
-  if (ContinueTransfer) {
-    PacketHeader[2] |= I2C_HEADER_CONTINUE_XFER;
-  }
-
-  PacketHeader[2] |= ((SlaveAddress << I2C_HEADER_SLAVE_ADDR_SHIFT) & I2C_HEADER_SLAVE_ADDR_MASK);
-  MmioWrite32 (Private->BaseAddress + I2C_INTERRUPT_STATUS_REGISTER_0_OFFSET, MAX_UINT32);
-
-  Timeout = I2C_TIMEOUT;
-  do {
-    Data32 = MmioRead32 (Private->BaseAddress + I2C_MST_FIFO_STATUS_0_OFFSET);
-    Data32 = (Data32 & TX_FIFO_EMPTY_CNT_MASK) >> TX_FIFO_EMPTY_CNT_SHIFT;
-    if (Data32 < 3) {
-      MicroSecondDelay (1);
-      Timeout--;
-      if (Timeout == 0) {
-        DEBUG ((DEBUG_ERROR, "%a: Timeout waiting for to send packet header Free\r\n", __FUNCTION__));
-        return EFI_TIMEOUT;
-      }
-    }
-  } while (Data32 < 3);
-
-  MmioWrite32 (Private->BaseAddress + I2C_I2C_TX_PACKET_FIFO_0_OFFSET, PacketHeader[0]);
-  MmioWrite32 (Private->BaseAddress + I2C_I2C_TX_PACKET_FIFO_0_OFFSET, PacketHeader[1]);
-  MmioWrite32 (Private->BaseAddress + I2C_I2C_TX_PACKET_FIFO_0_OFFSET, PacketHeader[2]);
-
-  Status = TegraI2cLoadConfiguration (Private);
-  if (EFI_ERROR (Status)) {
-    DEBUG ((DEBUG_ERROR, "%a: Failed to update configuration (%r)\r\n", __FUNCTION__, Status));
-    return Status;
-  }
-
-  return EFI_SUCCESS;
-}
-
-/**
-  Start an I2C transaction on the host controller.
-
-  This routine must be called at or below TPL_NOTIFY.  For synchronous
-  requests this routine must be called at or below TPL_CALLBACK.
-
-  This function initiates an I2C transaction on the controller.  To
-  enable proper error handling by the I2C protocol stack, the I2C
-  master protocol does not support queuing but instead only manages
-  one I2C transaction at a time.  This API requires that the I2C bus
-  is in the correct configuration for the I2C transaction.
-
-  The transaction is performed by sending a start-bit and selecting the
-  I2C device with the specified I2C slave address and then performing
-  the specified I2C operations.  When multiple operations are requested
-  they are separated with a repeated start bit and the slave address.
-  The transaction is terminated with a stop bit.
-
-  When Event is NULL, StartRequest operates synchronously and returns
-  the I2C completion status as its return value.
-
-  When Event is not NULL, StartRequest synchronously returns EFI_SUCCESS
-  indicating that the I2C transaction was started asynchronously.  The
-  transaction status value is returned in the buffer pointed to by
-  I2cStatus upon the completion of the I2C transaction when I2cStatus
-  is not NULL.  After the transaction status is returned the Event is
-  signaled.
-
-  Note: The typical consumer of this API is the I2C host protocol.
-  Extreme care must be taken by other consumers of this API to prevent
-  confusing the third party I2C drivers due to a state change at the
-  I2C device which the third party I2C drivers did not initiate.  I2C
-  platform specific code may use this API within these guidelines.
-
-  @param[in] This           Pointer to an EFI_I2C_MASTER_PROTOCOL structure.
-  @param[in] SlaveAddress   Address of the device on the I2C bus.  Set the
-                            I2C_ADDRESSING_10_BIT when using 10-bit addresses,
-                            clear this bit for 7-bit addressing.  Bits 0-6
-                            are used for 7-bit I2C slave addresses and bits
-                            0-9 are used for 10-bit I2C slave addresses.
-  @param[in] RequestPacket  Pointer to an EFI_I2C_REQUEST_PACKET
-                            structure describing the I2C transaction.
-  @param[in] Event          Event to signal for asynchronous transactions,
-                            NULL for asynchronous transactions
-  @param[out] I2cStatus     Optional buffer to receive the I2C transaction
-                            completion status
-
-  @retval EFI_SUCCESS           The asynchronous transaction was successfully
-                                started when Event is not NULL.
-  @retval EFI_SUCCESS           The transaction completed successfully when
-                                Event is NULL.
-  @retval EFI_ALREADY_STARTED   The controller is busy with another transaction.
-  @retval EFI_BAD_BUFFER_SIZE   The RequestPacket->LengthInBytes value is too
-                                large.
-  @retval EFI_DEVICE_ERROR      There was an I2C error (NACK) during the
-                                transaction.
-  @retval EFI_INVALID_PARAMETER RequestPacket is NULL
-  @retval EFI_NOT_FOUND         Reserved bit set in the SlaveAddress parameter
-  @retval EFI_NO_RESPONSE       The I2C device is not responding to the slave
-                                address.  EFI_DEVICE_ERROR will be returned if
-                                the controller cannot distinguish when the NACK
-                                occurred.
-  @retval EFI_OUT_OF_RESOURCES  Insufficient memory for I2C transaction
-  @retval EFI_UNSUPPORTED       The controller does not support the requested
-                                transaction.
-
-**/
-EFI_STATUS
-TegraI2cStartRequest (
-  IN CONST EFI_I2C_MASTER_PROTOCOL  *This,
-  IN UINTN                          SlaveAddress,
-  IN EFI_I2C_REQUEST_PACKET         *RequestPacket,
-  IN EFI_EVENT                      Event      OPTIONAL,
-  OUT EFI_STATUS                    *I2cStatus OPTIONAL
-  )
-{
-  NVIDIA_TEGRA_I2C_PRIVATE_DATA  *Private = NULL;
-  EFI_STATUS                     Status;
-  UINTN                          PacketIndex   = 0;
-  BOOLEAN                        BlockTransfer = FALSE;
-  BOOLEAN                        LastOperation;
-  BOOLEAN                        PecSupported = FALSE;
-  UINT8                          Crc8         = 0;
-  UINT8                          AddressCrc8  = 0;
-  UINT8                          ReadCrc8     = 0;
-  UINT32                         Data32;
-  UINT32                         Timeout;
-  BOOLEAN                        ReadOperation;
-  NVIDIA_PIN_CONTROL_PROTOCOL    *PinControl;
-
-  if ((This == NULL) ||
-      (RequestPacket == NULL) ||
-      (RequestPacket->OperationCount == 0))
-  {
-    return EFI_INVALID_PARAMETER;
-  }
-
-  Private = TEGRA_I2C_PRIVATE_DATA_FROM_MASTER (This);
-
-  if ((RequestPacket->Operation[0].Flags & I2C_FLAG_SMBUS_PEC) != 0) {
-    if (RequestPacket->OperationCount > 2) {
-      return EFI_INVALID_PARAMETER;
-    } else if (RequestPacket->OperationCount == 2) {
-      if (((RequestPacket->Operation[0].Flags & I2C_FLAG_READ) != 0) ||
-          ((RequestPacket->Operation[1].Flags & I2C_FLAG_READ) == 0))
-      {
-        return EFI_INVALID_PARAMETER;
-      }
-    }
-
-    PecSupported = TRUE;
-  }
-
-  if ((RequestPacket->Operation[0].Flags & I2C_FLAG_SMBUS_BLOCK) != 0) {
-    BlockTransfer = TRUE;
-  }
-
-  Status = TegraI2cLoadConfiguration (Private);
-  if (EFI_ERROR (Status)) {
-    DEBUG ((DEBUG_ERROR, "%a: Failed to update configuration (%r)\r\n", __FUNCTION__, Status));
-    return Status;
-  }
-
-  if (!Private->PinControlConfigured) {
-    if (Private->PinControlId != 0) {
-      Status = gBS->LocateProtocol (&gNVIDIAPinControlProtocolGuid, NULL, (VOID **)&PinControl);
-      if (EFI_ERROR (Status)) {
-        DEBUG ((DEBUG_ERROR, "%a: Failed to get pin control protocol when needed (%r)\r\n", __FUNCTION__, Status));
-        return Status;
-      }
-
-      Status = PinControl->Enable (PinControl, Private->PinControlId);
-      if (Status == EFI_NOT_FOUND) {
-        DEBUG ((DEBUG_ERROR, "%a: Pinctl in device tree but not supported, ignoring.\r\n", __FUNCTION__));
-        Status = EFI_SUCCESS;
-      } else if (EFI_ERROR (Status)) {
-        DEBUG ((DEBUG_ERROR, "%a: Failed to configure pin control - %x (%r)\r\n", __FUNCTION__, Private->PinControlId, Status));
-        return Status;
-      }
-    }
-
-    Private->PinControlConfigured = TRUE;
-  }
-
-  for (PacketIndex = 0; PacketIndex < RequestPacket->OperationCount; PacketIndex++) {
-    BOOLEAN  ContinueTransfer = FALSE;
-    UINT32   LengthRemaining  = RequestPacket->Operation[PacketIndex].LengthInBytes;
-    UINT32   BufferOffset     = 0;
-
-    if ((RequestPacket->Operation[PacketIndex].Flags & I2C_FLAG_READ) != 0) {
-      ReadOperation = TRUE;
-    } else {
-      ReadOperation = FALSE;
-    }
-
-    if (PecSupported) {
-      AddressCrc8 = SlaveAddress << 1;
-      if (ReadOperation) {
-        AddressCrc8 |= 1;
-      }
-
-      Crc8 = CalculateCrc8 (&AddressCrc8, 1, Crc8, TYPE_CRC8);
-      if (!ReadOperation) {
-        if (RequestPacket->Operation[PacketIndex].LengthInBytes != 0) {
-          Crc8 = CalculateCrc8 (RequestPacket->Operation[PacketIndex].Buffer, RequestPacket->Operation[PacketIndex].LengthInBytes, Crc8, TYPE_CRC8);
-        }
-      }
-    }
-
-    LastOperation = (PacketIndex == (RequestPacket->OperationCount - 1));
-
-    do {
-      UINT32  PayloadSize = 0;
-      if (!ReadOperation) {
-        if (PecSupported && (BufferOffset == 0) && LastOperation) {
-          LengthRemaining++;
-        }
-
-        PayloadSize      = MIN (LengthRemaining, I2C_MAX_PACKET_SIZE - I2C_PACKET_HEADER_SIZE);
-        ContinueTransfer = ((PayloadSize != LengthRemaining));
-        Status           = TegraI2cSendHeader (Private, SlaveAddress, PayloadSize, ReadOperation, LastOperation, ContinueTransfer);
-        if (EFI_ERROR (Status)) {
-          DEBUG ((DEBUG_ERROR, "%a: Header send failed (%r)\r\n", __FUNCTION__, Status));
-          goto Exit;
-        }
-
-        while (PayloadSize != 0) {
-          UINT32  WriteSize = MIN (sizeof (UINT32), PayloadSize);
-          Timeout = I2C_TIMEOUT;
-          do {
-            Data32 = MmioRead32 (Private->BaseAddress + I2C_MST_FIFO_STATUS_0_OFFSET);
-            Data32 = (Data32 & TX_FIFO_EMPTY_CNT_MASK) >> TX_FIFO_EMPTY_CNT_SHIFT;
-            if (Data32 != 0) {
-              MicroSecondDelay (1);
-              Timeout--;
-              if (Timeout == 0) {
-                DEBUG ((DEBUG_ERROR, "%a: Timeout waiting for TX Free\r\n", __FUNCTION__));
-                Status = EFI_TIMEOUT;
-                goto Exit;
-              }
-
-              Data32 = MmioRead32 (Private->BaseAddress + I2C_PACKET_TRANSFER_STATUS_0_OFFSET);
-              if ((Data32 & (PACKET_TRANSFER_NOACK_FOR_ADDR| PACKET_TRANSFER_NOACK_FOR_DATA)) != 0) {
-                DEBUG ((DEBUG_ERROR, "%a: NAK for TX\r\n", __FUNCTION__));
-                Status = EFI_DEVICE_ERROR;
-                goto Exit;
-              }
-
-              Data32 = MmioRead32 (Private->BaseAddress + I2C_MST_FIFO_STATUS_0_OFFSET);
-              Data32 = (Data32 & TX_FIFO_EMPTY_CNT_MASK) >> TX_FIFO_EMPTY_CNT_SHIFT;
-            }
-          } while (Data32 == 0);
-
-          Data32 = 0;
-          if (PecSupported && LastOperation && (WriteSize == LengthRemaining)) {
-            CopyMem (
-              (VOID *)&Data32,
-              RequestPacket->Operation[PacketIndex].Buffer + BufferOffset,
-              WriteSize-1
-              );
-            ((UINT8 *)&Data32)[WriteSize-1] = Crc8;
-          } else {
-            CopyMem (
-              (VOID *)&Data32,
-              RequestPacket->Operation[PacketIndex].Buffer + BufferOffset,
-              WriteSize
-              );
-          }
-
-          MmioWrite32 (Private->BaseAddress + I2C_I2C_TX_PACKET_FIFO_0_OFFSET, Data32);
-          PayloadSize     -= WriteSize;
-          LengthRemaining -= WriteSize;
-          BufferOffset    += WriteSize;
-        }
-      } else {
-        UINT32  ReadPacketSize;
-        if (PecSupported && LastOperation && (BufferOffset == 0)) {
-          LengthRemaining++;
-        }
-
-        if ((BufferOffset == 0) && BlockTransfer) {
-          ReadPacketSize = 1;
-        } else {
-          ReadPacketSize = MIN (LengthRemaining, I2C_MAX_PACKET_SIZE);
-        }
-
-        ContinueTransfer = (LengthRemaining != ReadPacketSize);
-        Status           = TegraI2cSendHeader (Private, SlaveAddress, ReadPacketSize, ReadOperation, LastOperation, ContinueTransfer);
-        while (ReadPacketSize != 0) {
-          UINT32  ReadSize = MIN (sizeof (UINT32), ReadPacketSize);
-          Timeout = I2C_TIMEOUT;
-          do {
-            Data32 = MmioRead32 (Private->BaseAddress + I2C_MST_FIFO_STATUS_0_OFFSET);
-            Data32 = (Data32 & RX_FIFO_FULL_CNT_MASK) >> RX_FIFO_FULL_CNT_SHIFT;
-            if (Data32 == 0) {
-              MicroSecondDelay (1);
-              Timeout--;
-              if (Timeout == 0) {
-                DEBUG ((DEBUG_ERROR, "%a: Timeout waiting for RX Full\r\n", __FUNCTION__));
-                Status = EFI_TIMEOUT;
-                goto Exit;
-              }
-
-              Data32 = MmioRead32 (Private->BaseAddress + I2C_PACKET_TRANSFER_STATUS_0_OFFSET);
-              if ((Data32 & (PACKET_TRANSFER_NOACK_FOR_ADDR| PACKET_TRANSFER_NOACK_FOR_DATA)) != 0) {
-                DEBUG ((DEBUG_ERROR, "%a: NAK for RX\r\n", __FUNCTION__));
-                Status = EFI_NO_RESPONSE;
-                goto Exit;
-              }
-
-              Data32 = MmioRead32 (Private->BaseAddress + I2C_MST_FIFO_STATUS_0_OFFSET);
-              Data32 = (Data32 & RX_FIFO_FULL_CNT_MASK) >> RX_FIFO_FULL_CNT_SHIFT;
-            }
-          } while (Data32 == 0);
-
-          Data32 = MmioRead32 (Private->BaseAddress + I2C_I2C_RX_FIFO_0_OFFSET);
-          if (PecSupported && LastOperation && (LengthRemaining == ReadSize)) {
-            CopyMem (
-              RequestPacket->Operation[PacketIndex].Buffer + BufferOffset,
-              (VOID *)&Data32,
-              ReadSize-1
-              );
-            ReadCrc8 = ((UINT8 *)&Data32)[ReadSize-1];
-          } else {
-            CopyMem (
-              RequestPacket->Operation[PacketIndex].Buffer + BufferOffset,
-              (VOID *)&Data32,
-              ReadSize
-              );
-          }
-
-          if ((BufferOffset == 0) && BlockTransfer) {
-            if (RequestPacket->Operation[PacketIndex].LengthInBytes < (*RequestPacket->Operation[PacketIndex].Buffer + 1)) {
-              Status = EFI_BUFFER_TOO_SMALL;
-              goto Exit;
-            }
-
-            RequestPacket->Operation[PacketIndex].LengthInBytes = *RequestPacket->Operation[PacketIndex].Buffer + 1;
-            LengthRemaining                                     = *RequestPacket->Operation[PacketIndex].Buffer;
-            if (PecSupported && LastOperation) {
-              LengthRemaining++;
-            }
-          } else {
-            LengthRemaining -= ReadSize;
-          }
-
-          ReadPacketSize -= ReadSize;
-          BufferOffset   += ReadSize;
-        }
-      }
-    } while (LengthRemaining != 0);
-
-    if (ReadOperation && PecSupported) {
-      if (RequestPacket->Operation[PacketIndex].LengthInBytes != 0) {
-        Crc8 = CalculateCrc8 (RequestPacket->Operation[PacketIndex].Buffer, RequestPacket->Operation[PacketIndex].LengthInBytes, Crc8, TYPE_CRC8);
-      }
-    }
-
-    // Error Check
-    Timeout = I2C_TIMEOUT;
-    do {
-      MicroSecondDelay (1);
-      Timeout--;
-      if (Timeout == 0) {
-        DEBUG ((DEBUG_ERROR, "%a: Timeout waiting for Packet Complete\r\n", __FUNCTION__));
-        Status = EFI_TIMEOUT;
-        break;
-      }
-
-      Data32 = MmioRead32 (Private->BaseAddress + I2C_INTERRUPT_STATUS_REGISTER_0_OFFSET);
-      MmioWrite32 (Private->BaseAddress + I2C_INTERRUPT_STATUS_REGISTER_0_OFFSET, Data32);
-      if ((Data32 & INTERRUPT_STATUS_NOACK) != 0) {
-        DEBUG ((DEBUG_INFO, "%a: No ACK received\r\n", __FUNCTION__));
-        Status = EFI_NO_RESPONSE;
-        break;
-      }
-
-      if ((Data32 & INTERRUPT_STATUS_ARB_LOST) != 0) {
-        DEBUG ((DEBUG_ERROR, "%a: ARB Lost\r\n", __FUNCTION__));
-        Status = EFI_DEVICE_ERROR;
-        break;
-      }
-
-      if ((Data32 & INTERRUPT_STATUS_PACKET_XFER_COMPLETE) != 0) {
-        Status = EFI_SUCCESS;
-        break;
-      }
-    } while (TRUE);
-
-    if (EFI_ERROR (Status)) {
-      break;
-    }
-  }
-
-  if (!EFI_ERROR (Status)) {
-    if (PecSupported &&
-        ((RequestPacket->Operation[RequestPacket->OperationCount-1].Flags & I2C_FLAG_READ) != 0) &&
-        (ReadCrc8 != Crc8))
-    {
-      DEBUG ((DEBUG_ERROR, "%a: PEC Mismatch, got: 0x%02x expected 0x%02x\r\n", __FUNCTION__, ReadCrc8, Crc8));
-      Status = EFI_DEVICE_ERROR;
-      goto Exit;
-    }
-  }
-
-Exit:
-
-  if (EFI_ERROR (Status)) {
-    This->Reset (This);
-  }
-
-  if (I2cStatus != NULL) {
-    *I2cStatus = Status;
-    Status     = EFI_SUCCESS;
-  }
-
-  if (Event != NULL) {
-    gBS->SignalEvent (Event);
-  }
-
-  return Status;
-}
-
-/**
-  Enumerate the I2C devices
-
-  This function enables the caller to traverse the set of I2C devices
-  on an I2C bus.
-
-  @param[in]  This              The platform data for the next device on
-                                the I2C bus was returned successfully.
-  @param[in, out] Device        Pointer to a buffer containing an
-                                EFI_I2C_DEVICE structure.  Enumeration is
-                                started by setting the initial EFI_I2C_DEVICE
-                                structure pointer to NULL.  The buffer
-                                receives an EFI_I2C_DEVICE structure pointer
-                                to the next I2C device.
-
-  @retval EFI_SUCCESS           The platform data for the next device on
-                                the I2C bus was returned successfully.
-  @retval EFI_INVALID_PARAMETER Device is NULL
-  @retval EFI_NO_MAPPING        *Device does not point to a valid
-                                EFI_I2C_DEVICE structure returned in a
-                                previous call Enumerate().
-
-**/
-EFI_STATUS
-TegraI2cEnumerate (
-  IN CONST EFI_I2C_ENUMERATE_PROTOCOL  *This,
-  IN OUT CONST EFI_I2C_DEVICE          **Device
-  )
-{
-  NVIDIA_TEGRA_I2C_PRIVATE_DATA  *Private;
-  UINTN                          Index;
-
-  if ((This == NULL) ||
-      (Device == NULL))
-  {
-    return EFI_INVALID_PARAMETER;
-  }
-
-  Private = TEGRA_I2C_PRIVATE_DATA_FROM_ENUMERATE (This);
-
-  if (*Device == NULL) {
-    Index = 0;
-  } else {
-    for (Index = 0; Index < Private->NumberOfI2cDevices; Index++) {
-      if (&Private->I2cDevices[Index] == *Device) {
-        break;
-      }
-    }
-
-    if (Index == Private->NumberOfI2cDevices) {
-      return EFI_NO_MAPPING;
-    }
-
-    Index++;
-  }
-
-  if (Index == Private->NumberOfI2cDevices) {
-    *Device = NULL;
-    return EFI_NOT_FOUND;
-  }
-
-  *Device = &Private->I2cDevices[Index];
-  return EFI_SUCCESS;
-}
-
-/**
-  Get the requested I2C bus frequency for a specified bus configuration.
-
-  This function returns the requested I2C bus clock frequency for the
-  I2cBusConfiguration.  This routine is provided for diagnostic purposes
-  and is meant to be called after calling Enumerate to get the
-  I2cBusConfiguration value.
-
-  @param[in] This                 Pointer to an EFI_I2C_ENUMERATE_PROTOCOL
-                                  structure.
-  @param[in] I2cBusConfiguration  I2C bus configuration to access the I2C
-                                  device
-  @param[out] *BusClockHertz      Pointer to a buffer to receive the I2C
-                                  bus clock frequency in Hertz
-
-  @retval EFI_SUCCESS           The I2C bus frequency was returned
-                                successfully.
-  @retval EFI_INVALID_PARAMETER BusClockHertz was NULL
-  @retval EFI_NO_MAPPING        Invalid I2cBusConfiguration value
-
-**/
-EFI_STATUS
-TegraI2cGetBusFrequency (
-  IN CONST EFI_I2C_ENUMERATE_PROTOCOL  *This,
-  IN UINTN                             I2cBusConfiguration,
-  OUT UINTN                            *BusClockHertz
-  )
-{
-  NVIDIA_TEGRA_I2C_PRIVATE_DATA  *Private = NULL;
-
-  if ((This == NULL) ||
-      (NULL == BusClockHertz))
-  {
-    return EFI_INVALID_PARAMETER;
-  }
-
-  Private = TEGRA_I2C_PRIVATE_DATA_FROM_ENUMERATE (This);
-
-  *BusClockHertz = Private->BusClockHertz;
-  return EFI_SUCCESS;
-}
-
-/**
-  Enable access to an I2C bus configuration.
-
-  This routine must be called at or below TPL_NOTIFY.  For synchronous
-  requests this routine must be called at or below TPL_CALLBACK.
-
-  Reconfigure the switches and multiplexers in the I2C bus to enable
-  access to a specific I2C bus configuration.  Also select the maximum
-  clock frequency for this I2C bus configuration.
-
-  This routine uses the I2C Master protocol to perform I2C transactions
-  on the local bus.  This eliminates any recursion in the I2C stack for
-  configuration transactions on the same I2C bus.  This works because the
-  local I2C bus is idle while the I2C bus configuration is being enabled.
-
-  If I2C transactions must be performed on other I2C busses, then the
-  EFI_I2C_HOST_PROTOCOL, the EFI_I2C_IO_PROTCOL, or a third party I2C
-  driver interface for a specific device must be used.  This requirement
-  is because the I2C host protocol controls the flow of requests to the
-  I2C controller.  Use the EFI_I2C_HOST_PROTOCOL when the I2C device is
-  not enumerated by the EFI_I2C_ENUMERATE_PROTOCOL.  Use a protocol
-  produced by a third party driver when it is available or the
-  EFI_I2C_IO_PROTOCOL when the third party driver is not available but
-  the device is enumerated with the EFI_I2C_ENUMERATE_PROTOCOL.
-
-  When Event is NULL, EnableI2cBusConfiguration operates synchronously
-  and returns the I2C completion status as its return value.
-
-  @param[in]  This            Pointer to an EFI_I2C_BUS_CONFIGURATION_MANAGEMENT_PROTOCOL
-                              structure.
-  @param[in]  I2cBusConfiguration Index of an I2C bus configuration.  All
-                                  values in the range of zero to N-1 are
-                                  valid where N is the total number of I2C
-                                  bus configurations for an I2C bus.
-  @param[in]  Event           Event to signal when the transaction is complete
-  @param[out] I2cStatus       Buffer to receive the transaction status.
-
-  @return  When Event is NULL, EnableI2cBusConfiguration operates synchrouously
-  and returns the I2C completion status as its return value.  In this case it is
-  recommended to use NULL for I2cStatus.  The values returned from
-  EnableI2cBusConfiguration are:776645563850
-
-  @retval EFI_SUCCESS           The asynchronous bus configuration request
-                                was successfully started when Event is not
-                                NULL.BpmpIpcEvent
-  @retval EFI_SUCCESS           The bus configuration request completed
-                                successfully when Event is NULL.
-  @retval EFI_DEVICE_ERROR      The bus configuration failed.
-  @retval EFI_NO_MAPPING        Invalid I2cBusConfiguration value
-
-**/
-EFI_STATUS
-TegraI2cEnableI2cBusConfiguration (
-  IN CONST EFI_I2C_BUS_CONFIGURATION_MANAGEMENT_PROTOCOL  *This,
-  IN UINTN                                                I2cBusConfiguration,
-  IN EFI_EVENT                                            Event      OPTIONAL,
-  IN EFI_STATUS                                           *I2cStatus OPTIONAL
-  )
-{
-  NVIDIA_TEGRA_I2C_PRIVATE_DATA  *Private = NULL;
-  EFI_I2C_REQUEST_PACKET         RequestPacket;
-
-  if (I2cBusConfiguration != 0) {
-    EFI_STATUS   I2CRequestStatus;
-
-    Private = TEGRA_I2C_PRIVATE_DATA_FROM_BUS_CONFIGURATION (This);
-
-    // There must be an I2C mux or switch (currently we only support PCA954x compatible muxes)
-    NVIDIA_TEGRA_I2C_BUS_CONFIGURATION Config;
-    Config.Value = I2cBusConfiguration;
-
-    UINT8 MuxChannel = 0;
-    if (Config.Fields.MuxType == MUX) {
-      MuxChannel = Config.Fields.Channel;
-      MuxChannel |= (1 << Config.Fields.EnableBitNumber);
-    } else if (Config.Fields.MuxType == SWITCH) {
-      MuxChannel = (1 << Config.Fields.Channel); // This forces a single channel at a time and makes switches behave like muxes, but that's ok...
-    }
-    RequestPacket.OperationCount = 1;
-    RequestPacket.Operation[0].Flags = 0; // Write
-    RequestPacket.Operation[0].LengthInBytes = sizeof(MuxChannel);
-    RequestPacket.Operation[0].Buffer = &MuxChannel;
-
-    I2CRequestStatus = Private->I2cMaster.StartRequest(&Private->I2cMaster, Config.Fields.MuxAddress, &RequestPacket, NULL, NULL);
-    DEBUG((DEBUG_INFO, "%a: Got a non-zero I2cBusConfiguration %x, Mux: %x, Channel: %x, setting I2C Mux register status: %d\n", __FUNCTION__, I2cBusConfiguration, Config.Fields.MuxAddress, Config.Fields.Channel, I2CRequestStatus));
-  }
-
-  if (NULL != Event) {
-    if (NULL == I2cStatus) {
-      return EFI_INVALID_PARAMETER;
-    }
-
-    *I2cStatus = EFI_SUCCESS;
-    gBS->SignalEvent (Event);
-  }
-
-  return EFI_SUCCESS;
-}
-
-EFI_STATUS
-TegraI2cLookupSlaveDeviceTreeNode(
-  IN CONST NVIDIA_TEGRA_I2C_SLAVE_DEVICE_TREE_NODE_PROTOCOL *This,
-  IN CONST EFI_GUID                                         *DeviceGuid,
-  IN UINT32                                                 DeviceIndex,
-  OUT NVIDIA_DEVICE_TREE_NODE_PROTOCOL                      *DeviceTreeNode
-  )
-{
-  NVIDIA_TEGRA_I2C_PRIVATE_DATA  *Private = NULL;
-
-  if (DeviceTreeNode == NULL || DeviceGuid == NULL) {
-    DEBUG ((DEBUG_ERROR, "%a: NULL DeviceTreeNode or DeviceGuid received\r\n", __FUNCTION__));
-    return EFI_INVALID_PARAMETER;
-  }
-
-  Private = TEGRA_I2C_PRIVATE_DATA_FROM_SLAVE_DEVICE_TREE_NODE(This);
-  for (INT32 i = 0; i < Private->NumberOfI2cDevices; i++) {
-    if (CompareGuid (Private->I2cDevices[i].DeviceGuid, DeviceGuid ) && Private->I2cDevices[i].DeviceIndex == DeviceIndex) {
-      DeviceTreeNode->DeviceTreeBase = Private->DeviceTreeBase;
-      DeviceTreeNode->NodeOffset = Private->SlaveDeviceTreeNodeOffsets[i];
-      return EFI_SUCCESS;
-    }
-  }
-  return EFI_NOT_FOUND;
-}
-
-/**
-  This routine is called to add an I2C device to the controller.
-
-  @param[in] Private              Driver's private data.
-  @param[in] I2cAddress           Address of the device.
-  @param[in] DeviceGuid           GUID to identify the device type.
-  @param[in] I2cBusConfiguration  The bus configuration (mux + switch settings) needed to access the device
-  @param[in] DeviceTreeNodeOffset The offset of this device within the FDT
-
-  @retval EFI_SUCCESS             Device added.
-  @retval other                   Some error occurs when device is being added.
-
-**/
-EFI_STATUS
-TegraI2cAddDevice (
-  IN NVIDIA_TEGRA_I2C_PRIVATE_DATA  *Private,
-  IN UINT32                         I2cAddress,
-  IN EFI_GUID                       *DeviceGuid,
-  IN UINT32                         I2cBusConfiguration,
-  IN UINT32                         DeviceTreeNodeOffset
-  )
-{
-  if (Private->NumberOfI2cDevices >= MAX_I2C_DEVICES) {
-    DEBUG ((DEBUG_ERROR, "%a: Too many i2c devices detected, increase limit\r\n", __FUNCTION__));
-    ASSERT (FALSE);
-    return EFI_OUT_OF_RESOURCES;
-  }
-
-  Private->SlaveAddressArray[Private->NumberOfI2cDevices * MAX_SLAVES_PER_DEVICE] = I2cAddress;
-  Private->I2cDevices[Private->NumberOfI2cDevices].DeviceGuid                     = DeviceGuid;
-  Private->I2cDevices[Private->NumberOfI2cDevices].DeviceIndex                    = Private->NumberOfI2cDevices | (Private->ControllerId << 16); // Makes sure this is unique, even if a phandle is missing due to not being referenced elsewhere in the DT;
-  Private->I2cDevices[Private->NumberOfI2cDevices].HardwareRevision               = 1;
-  Private->I2cDevices[Private->NumberOfI2cDevices].I2cBusConfiguration            = I2cBusConfiguration;
-  Private->I2cDevices[Private->NumberOfI2cDevices].SlaveAddressCount              = 1;
-  Private->I2cDevices[Private->NumberOfI2cDevices].SlaveAddressArray              = &Private->SlaveAddressArray[Private->NumberOfI2cDevices * MAX_SLAVES_PER_DEVICE];
-  Private->SlaveDeviceTreeNodeOffsets[Private->NumberOfI2cDevices]                = DeviceTreeNodeOffset;
-
-  Private->NumberOfI2cDevices++;
-
-  return EFI_SUCCESS;
-}
-
-/**
-  This routine is called right after the .Supported() called and
-  Start this driver on ControllerHandle.
-
-  @param[in] DriverHandle             Handle of the driver.
-  @param[in] ControllerHandle         Handle of the controller.
-  @param[in] DeviceTreeNode           Pointer to the device tree node protocol is available.
-
-  @retval EFI_SUCCESS           This driver is added to this device.
-  @retval EFI_ALREADY_STARTED   This driver is already running on this device.
-  @retval other                 Some error occurs when binding this driver to this device.
-
-**/
-EFI_STATUS
-EFIAPI
-TegraI2CDriverBindingStart (
-  IN  EFI_HANDLE                              DriverHandle,
-  IN  EFI_HANDLE                              ControllerHandle,
-  IN  CONST NVIDIA_DEVICE_TREE_NODE_PROTOCOL  *DeviceTreeNode OPTIONAL
-  )
-{
-<<<<<<< HEAD
-  EFI_STATUS                     Status;
-  NVIDIA_TEGRA_I2C_PRIVATE_DATA  *Private = NULL;
-  UINTN                          RegionSize;
-  CONST UINT32                   *DtClockHertz;
-  CONST UINT32                   *DtControllerId;
-  UINT32                         Data32;
-  UINTN                          Index;
-  NON_DISCOVERABLE_DEVICE        *Device;
-  INT32                          I2cNodeOffset = 0;
-  UINT32                         I2cAddress;
-  INT32                          EepromManagerNodeOffset;
-  UINT32                         I2cNodeHandle;
-  INT32                          EepromManagerBusNodeOffset;
-  CONST UINT32                   *I2cBusProperty;
-  INT32                          I2cBusHandleLength;
-  UINT32                         I2cBusHandle;
-  INT32                          EepromNodeOffset;
-  CONST VOID                     *Property;
-  INT32                          PropertyLen;
-  EFI_GUID                       *DeviceGuid;
-  EFI_DEVICE_PATH                *OldDevicePath;
-  EFI_DEVICE_PATH                *NewDevicePath;
-  EFI_DEVICE_PATH_PROTOCOL       *DevicePathNode;
-=======
-  EFI_STATUS                       Status;
-  NVIDIA_TEGRA_I2C_PRIVATE_DATA    *Private = NULL;
-  UINTN                            RegionSize;
-  CONST UINT32                     *DtClockHertz;
-  CONST UINT32                     *DtControllerId;
-  UINT32                           Data32;
-  UINTN                            Index;
-  NON_DISCOVERABLE_DEVICE          *Device;
-  INT32                            I2cNodeOffset = 0;
-  UINT32                           I2cAddress;
-  INT32                            EepromManagerNodeOffset;
-  UINT32                           I2cNodeHandle;
-  INT32                            EepromManagerBusNodeOffset;
-  CONST UINT32                     *I2cBusProperty;
-  INT32                            I2cBusHandleLength;
-  UINT32                           I2cBusHandle;
-  INT32                            EepromNodeOffset;
-  CONST VOID                       *Property;
-  INT32                            PropertyLen;
-  EFI_GUID                         *DeviceGuid;
-  EFI_DEVICE_PATH                  *OldDevicePath;
-  EFI_DEVICE_PATH                  *NewDevicePath;
-  EFI_DEVICE_PATH_PROTOCOL         *DevicePathNode;
-  UINT32                           Count;
-  EFI_GCD_MEMORY_SPACE_DESCRIPTOR  Descriptor;
->>>>>>> 3278ac4f
-
-  Status = gBS->HandleProtocol (
-                  ControllerHandle,
-                  &gNVIDIANonDiscoverableDeviceProtocolGuid,
-                  (VOID **)&Device
-                  );
-  if (EFI_ERROR (Status)) {
-    DEBUG ((DEBUG_ERROR, "Failed to get non discoverable protocol\r\n"));
-    return Status;
-  }
-
-  Private = (NVIDIA_TEGRA_I2C_PRIVATE_DATA *)AllocateRuntimeZeroPool (sizeof (NVIDIA_TEGRA_I2C_PRIVATE_DATA));
-  if (NULL == Private) {
-    DEBUG ((DEBUG_ERROR, "%a: Failed to allocate private data\r\n", __FUNCTION__));
-    Status = EFI_OUT_OF_RESOURCES;
-    goto ErrorExit;
-  }
-
-  ASSERT (mI2cMasterCount < MAX_I2C_MASTERS);
-  mI2cPrivate[mI2cMasterCount++] = Private;
-
-  Private->Signature                                      = TEGRA_I2C_SIGNATURE;
-  Private->I2cMaster.SetBusFrequency                      = TegraI2cSetBusFrequency;
-  Private->I2cMaster.Reset                                = TegraI2cReset;
-  Private->I2cMaster.StartRequest                         = TegraI2cStartRequest;
-  Private->I2cMaster.I2cControllerCapabilities            = &Private->I2cControllerCapabilities;
-  Private->I2cControllerCapabilities.MaximumReceiveBytes  = SIZE_64KB;
-  Private->I2cControllerCapabilities.MaximumTransmitBytes = SIZE_64KB;
-  Private->I2cControllerCapabilities.MaximumTotalBytes    = SIZE_64KB;
-  Private->I2cControllerCapabilities.StructureSizeInBytes = sizeof (Private->I2cControllerCapabilities);
-  Private->I2cEnumerate.Enumerate                         = TegraI2cEnumerate;
-  Private->I2cEnumerate.GetBusFrequency                   = TegraI2cGetBusFrequency;
-  Private->I2CConfiguration.EnableI2cBusConfiguration     = TegraI2cEnableI2cBusConfiguration;
-  Private->I2cSlaveDeviceTreeNode.LookupNode              = TegraI2cLookupSlaveDeviceTreeNode;
-
-  Private->ProtocolsInstalled                             = FALSE;
-  Private->DeviceTreeBase                                 = DeviceTreeNode->DeviceTreeBase;
-  Private->DeviceTreeNodeOffset                           = DeviceTreeNode->NodeOffset;
-  Private->ConfigurationChanged                           = TRUE;
-  Private->ControllerHandle                               = ControllerHandle;
-  Private->DeviceTreeNode                                 = DeviceTreeNode;
-  Private->PacketId                                       = 0;
-  Private->HighSpeed                                      = FALSE;
-
-  Private->PinControlConfigured = FALSE;
-  Property                      = fdt_getprop (DeviceTreeNode->DeviceTreeBase, DeviceTreeNode->NodeOffset, "pinctrl-0", NULL);
-  if (Property != NULL) {
-    Private->PinControlId = SwapBytes32 (*(CONST UINT32 *)Property);
-  } else {
-    Private->PinControlId = 0;
-  }
-
-  DtControllerId = (CONST UINT32 *)fdt_getprop (DeviceTreeNode->DeviceTreeBase, DeviceTreeNode->NodeOffset, "nvidia,hw-instance-id", NULL);
-  if (NULL != DtControllerId) {
-    Private->ControllerId = SwapBytes32 (*DtControllerId);
-    if (Private->ControllerId > 0xf) {
-      DEBUG ((DEBUG_ERROR, "%a: Controller Id out of range (%x) setting to 0xf\r\n", __FUNCTION__, Private->ControllerId));
-      Private->ControllerId = 0xf;
-    }
-  } else {
-    CHAR8  I2cName[] = "i2cx";
-    Private->ControllerId = 0xf;
-
-    for (Index = 0; Index <= 9; Index++) {
-      INT32        AliasOffset;
-      CONST CHAR8  *AliasName;
-      AsciiSPrint (I2cName, sizeof (I2cName), "i2c%u", Index);
-      AliasName = fdt_get_alias (DeviceTreeNode->DeviceTreeBase, I2cName);
-      if (AliasName == NULL) {
-        break;
-      }
-
-      AliasOffset = fdt_path_offset (DeviceTreeNode->DeviceTreeBase, AliasName);
-      if (AliasOffset == DeviceTreeNode->NodeOffset) {
-        Private->ControllerId = Index;
-        break;
-      }
-    }
-
-    if (Private->ControllerId == 0xf) {
-      DEBUG ((DEBUG_WARN, "%a: no nvidia,hw-instance-id in dt or alias, defaulting to %d\r\n", __FUNCTION__, Private->ControllerId));
-    }
-  }
-
-  // Add controller device node
-  Status = gBS->HandleProtocol (
-                  ControllerHandle,
-                  &gEfiDevicePathProtocolGuid,
-                  (VOID **)&OldDevicePath
-                  );
-  if (!EFI_ERROR (Status)) {
-    DevicePathNode = OldDevicePath;
-    // Check to make sure we haven't already added controller
-    while (!IsDevicePathEnd (DevicePathNode)) {
-      if ((DevicePathType (DevicePathNode) == HARDWARE_DEVICE_PATH) &&
-          (DevicePathSubType (DevicePathNode) == HW_CONTROLLER_DP))
-      {
-        break;
-      }
-
-      DevicePathNode = NextDevicePathNode (DevicePathNode);
-    }
-
-    if (IsDevicePathEnd (DevicePathNode)) {
-      ControllerNode.ControllerNumber = Private->ControllerId;
-      NewDevicePath                   = AppendDevicePathNode (OldDevicePath, (EFI_DEVICE_PATH_PROTOCOL *)&ControllerNode);
-      if (NewDevicePath == NULL) {
-        DEBUG ((DEBUG_ERROR, "%a: Failed to create new device path\r\n", __FUNCTION__));
-        Status = EFI_OUT_OF_RESOURCES;
-        goto ErrorExit;
-      }
-
-      Status = gBS->ReinstallProtocolInterface (
-                      ControllerHandle,
-                      &gEfiDevicePathProtocolGuid,
-                      OldDevicePath,
-                      NewDevicePath
-                      );
-      if (EFI_ERROR (Status)) {
-        DEBUG ((DEBUG_ERROR, "%a: Failed to update device path, %r\r\n", __FUNCTION__, Status));
-        goto ErrorExit;
-      }
-    }
-  }
-
-  Status = DeviceDiscoveryGetMmioRegion (ControllerHandle, 0, &Private->BaseAddress, &RegionSize);
-  if (EFI_ERROR (Status)) {
-    DEBUG ((DEBUG_ERROR, "TegraI2cDxe: Failed to get region location (%r)\r\n", Status));
-    goto ErrorExit;
-  }
-
-  // Convert to runtime memory
-  Status = gDS->GetMemorySpaceDescriptor (Private->BaseAddress, &Descriptor);
-  if (EFI_ERROR (Status)) {
-    DEBUG ((DEBUG_ERROR, "%a: Failed to be memory descriptor\r\n", __FUNCTION__));
-    return Status;
-  }
-
-  Status = gDS->SetMemorySpaceAttributes (
-                  Descriptor.BaseAddress,
-                  Descriptor.Length,
-                  Descriptor.Attributes | EFI_MEMORY_RUNTIME
-                  );
-  if (EFI_ERROR (Status)) {
-    DEBUG ((DEBUG_ERROR, "%a: Failed to set memory as runtime\r\n", __FUNCTION__));
-    return Status;
-  }
-
-  // Initialize controller
-  Status = TegraI2cReset (&Private->I2cMaster);
-  if (EFI_ERROR (Status)) {
-    DEBUG ((DEBUG_ERROR, "%a, Failed to reset I2C (%r)\r\n", __FUNCTION__, Status));
-    goto ErrorExit;
-  }
-
-  MmioWrite32 (Private->BaseAddress + I2C_I2C_TLOW_SEXT_0_OFFSET, 0);
-  MmioWrite32 (Private->BaseAddress + I2C_I2C_CMD_ADDR0_0_OFFSET, 0);
-  MmioWrite32 (Private->BaseAddress + I2C_I2C_CMD_ADDR1_0_OFFSET, 0);
-  MmioWrite32 (Private->BaseAddress + I2C_I2C_CMD_DATA1_0_OFFSET, 0);
-  MmioWrite32 (Private->BaseAddress + I2C_I2C_CMD_DATA2_0_OFFSET, 0);
-  MmioWrite32 (Private->BaseAddress + I2C_I2C_CLKEN_OVERRIDE_0_OFFSET, 0);
-  MmioWrite32 (Private->BaseAddress + I2C_I2C_DEBUG_CONTROL_0_OFFSET, 0);
-  MmioWrite32 (Private->BaseAddress + I2C_I2C_INTERRUPT_SET_REGISTER_0_OFFSET, 0);
-
-  DtClockHertz = (CONST UINT32 *)fdt_getprop (DeviceTreeNode->DeviceTreeBase, DeviceTreeNode->NodeOffset, "clock-frequency", NULL);
-  if (NULL != DtClockHertz) {
-    Private->BusClockHertz = SwapBytes32 (*DtClockHertz);
-  } else {
-    DEBUG ((DEBUG_WARN, "%a: no clock-frequency in dt, defaulting to %lu\r\n", __FUNCTION__, STD_SPEED));
-    Private->BusClockHertz = STD_SPEED;
-  }
-
-  Status = TegraI2cSetBusFrequency (&Private->I2cMaster, &Private->BusClockHertz);
-  if (EFI_ERROR (Status)) {
-    DEBUG ((DEBUG_ERROR, "%a: Failed to set clock frequency (%r)\r\n", __FUNCTION__, Status));
-  }
-
-  Data32 = I2C_I2C_CNFG_0_PACKET_MODE_EN | I2C_I2C_CNFG_0_NEW_MASTER_FSM;
-  if (Private->BusClockHertz <= HS_SPEED) {
-    Data32 |= (0x2 << I2C_I2C_CNFG_0_DEBOUNCE_CNT_SHIFT);
-  }
-
-  if (NULL != fdt_get_property (DeviceTreeNode->DeviceTreeBase, DeviceTreeNode->NodeOffset, "multi-master", NULL)) {
-    Data32 |= I2C_I2C_CNFG_0_MULTI_MASTER_MODE;
-  }
-
-  MmioWrite32 (Private->BaseAddress + I2C_I2C_CNFG_0_OFFSET, Data32);
-
-  Private->ConfigurationChanged = TRUE;
-  Status                        = TegraI2cLoadConfiguration (Private);
-  if (EFI_ERROR (Status)) {
-    DEBUG ((DEBUG_ERROR, "%a: Failed to load configuration (%r)\r\n", __FUNCTION__, Status));
-    goto ErrorExit;
-  }
-
-  PropertyLen                 = 0;
-  Private->NumberOfI2cDevices = 0;
-
-  I2cNodeHandle = fdt_get_phandle (DeviceTreeNode->DeviceTreeBase, DeviceTreeNode->NodeOffset);
-  fdt_for_each_subnode (I2cNodeOffset, DeviceTreeNode->DeviceTreeBase, DeviceTreeNode->NodeOffset) {
-    if (fdt_node_check_compatible (
-          DeviceTreeNode->DeviceTreeBase,
-          I2cNodeOffset,
-          "atmel,24c02"
-          ) == 0)
-    {
-      Property = fdt_getprop (DeviceTreeNode->DeviceTreeBase, I2cNodeOffset, "reg", &PropertyLen);
-      if ((Property != NULL) && (PropertyLen == sizeof (UINT32))) {
-        gBS->CopyMem (&I2cAddress, (VOID *)Property, PropertyLen);
-        I2cAddress = SwapBytes32 (I2cAddress);
-        DEBUG ((DEBUG_INFO, "%a: Eeprom Found.\n", __FUNCTION__));
-        DeviceGuid = &gNVIDIAEeprom;
-        Status     = TegraI2cAddDevice (
-                       Private,
-                       I2cAddress,
-                       DeviceGuid,
-                       0,
-                       I2cNodeOffset
-                       );
-        if (EFI_ERROR (Status)) {
-          goto ErrorExit;
-        }
-        DEBUG ((DEBUG_INFO, "%a: Eeprom Slave Address: 0x%lx on I2c Bus 0x%lx.\n", __FUNCTION__, I2cAddress, Private->ControllerId));
-      }
-    } else if (fdt_node_check_compatible (
-                 DeviceTreeNode->DeviceTreeBase,
-                 I2cNodeOffset,
-                 "ti,tca9539"
-                 ) == 0)
-    {
-      Property = fdt_getprop (DeviceTreeNode->DeviceTreeBase, I2cNodeOffset, "reg", &PropertyLen);
-      if ((Property != NULL) && (PropertyLen == sizeof (UINT32))) {
-        gBS->CopyMem (&I2cAddress, (VOID *)Property, PropertyLen);
-        I2cAddress = SwapBytes32 (I2cAddress);
-        DEBUG ((DEBUG_INFO, "%a: TCA9539 Found.\n", __FUNCTION__));
-        DeviceGuid = &gNVIDIAI2cTca9539;
-        Status     = TegraI2cAddDevice (
-                       Private,
-                       I2cAddress,
-                       DeviceGuid,
-                       0,
-                       I2cNodeOffset
-                       );
-        if (EFI_ERROR (Status)) {
-          goto ErrorExit;
-        }
-
-        DEBUG ((DEBUG_INFO, "%a: TCA9539 Slave Address: 0x%lx on I2c Bus 0x%lx.\n", __FUNCTION__, I2cAddress, Private->ControllerId));
-      }
-    } else if (fdt_node_check_compatible (
-                 DeviceTreeNode->DeviceTreeBase,
-                 I2cNodeOffset,
-                 "nxp,pca9535"
-                 ) == 0)
-    {
-      Property = fdt_getprop (DeviceTreeNode->DeviceTreeBase, I2cNodeOffset, "reg", &PropertyLen);
-      if ((Property != NULL) && (PropertyLen == sizeof (UINT32))) {
-        gBS->CopyMem (&I2cAddress, (VOID *)Property, PropertyLen);
-        I2cAddress = SwapBytes32 (I2cAddress);
-        DEBUG ((DEBUG_INFO, "%a: PCA9535 Found.\n", __FUNCTION__));
-        DeviceGuid = &gNVIDIAI2cPca9535;
-        Status     = TegraI2cAddDevice (
-                       Private,
-                       I2cAddress,
-                       DeviceGuid,
-                       0,
-                       I2cNodeOffset
-                       );
-        if (EFI_ERROR (Status)) {
-          goto ErrorExit;
-        }
-
-        DEBUG ((DEBUG_INFO, "%a: PCA9535 Slave Address: 0x%lx on I2c Bus 0x%lx.\n", __FUNCTION__, I2cAddress, Private->ControllerId));
-      }
-    } else if (fdt_node_check_compatible(DeviceTreeNode->DeviceTreeBase, I2cNodeOffset, "nxp,pca9540") == 0 ||
-	       fdt_node_check_compatible(DeviceTreeNode->DeviceTreeBase, I2cNodeOffset, "nxp,pca9542") == 0 ||
-	       fdt_node_check_compatible(DeviceTreeNode->DeviceTreeBase, I2cNodeOffset, "nxp,pca9543") == 0 ||
-	       fdt_node_check_compatible(DeviceTreeNode->DeviceTreeBase, I2cNodeOffset, "nxp,pca9544") == 0 ||
-	       fdt_node_check_compatible(DeviceTreeNode->DeviceTreeBase, I2cNodeOffset, "nxp,pca9545") == 0 ||
-	       fdt_node_check_compatible(DeviceTreeNode->DeviceTreeBase, I2cNodeOffset, "nxp,pca9546") == 0 ||
-	       fdt_node_check_compatible(DeviceTreeNode->DeviceTreeBase, I2cNodeOffset, "nxp,pca9547") == 0 ||
-	       fdt_node_check_compatible(DeviceTreeNode->DeviceTreeBase, I2cNodeOffset, "nxp,pca9548") == 0) {
-
-      enum MuxType MuxTypeVal;
-      UINT8 EnableBit = 0;
-      if (fdt_node_check_compatible(DeviceTreeNode->DeviceTreeBase, I2cNodeOffset, "nxp,pca9540") == 0 ||
-	  fdt_node_check_compatible(DeviceTreeNode->DeviceTreeBase, I2cNodeOffset, "nxp,pca9542") == 0 ||
-	  fdt_node_check_compatible(DeviceTreeNode->DeviceTreeBase, I2cNodeOffset, "nxp,pca9544") == 0) {
-	MuxTypeVal = MUX;
-	EnableBit = 2;
-      } else if (fdt_node_check_compatible(DeviceTreeNode->DeviceTreeBase, I2cNodeOffset, "nxp,pca9547") == 0) {
-	MuxTypeVal = MUX;
-	EnableBit = 3;
-      } else if (fdt_node_check_compatible(DeviceTreeNode->DeviceTreeBase, I2cNodeOffset, "nxp,pca9543") == 0 ||
-		 fdt_node_check_compatible(DeviceTreeNode->DeviceTreeBase, I2cNodeOffset, "nxp,pca9545") == 0 ||
-		 fdt_node_check_compatible(DeviceTreeNode->DeviceTreeBase, I2cNodeOffset, "nxp,pca9546") == 0 ||
-		 fdt_node_check_compatible(DeviceTreeNode->DeviceTreeBase, I2cNodeOffset, "nxp,pca9548") == 0) {
-	MuxTypeVal = SWITCH;
-      }
-
-      Property = fdt_getprop(DeviceTreeNode->DeviceTreeBase, I2cNodeOffset, "reg", &PropertyLen);
-      if ((Property != NULL) && (PropertyLen == sizeof(UINT32))) {
-        gBS->CopyMem(&I2cAddress, (VOID *) Property, PropertyLen);
-        I2cAddress = SwapBytes32(I2cAddress);
-        DEBUG((DEBUG_INFO, "%a: PCA954x Found.\n", __FUNCTION__));
-        DeviceGuid = &gNVIDIAI2cPca954x;
-        Status = TegraI2cAddDevice(
-                Private,
-                I2cAddress,
-                DeviceGuid,
-                0,
-                I2cNodeOffset
-		);
-        if (EFI_ERROR(Status)) {
-          goto ErrorExit;
-        }
-
-        INT32 I2cMuxNodeOffset = I2cNodeOffset;
-        DEBUG((DEBUG_INFO, "%a: PCA954x Slave Address: 0x%lx on I2c Bus 0x%lx.\n", __FUNCTION__, I2cAddress, Private->ControllerId));
-        INT32 MuxI2CControlAddress = I2cAddress;
-
-        if ((Property != NULL) && (PropertyLen == sizeof(UINT32))) {
-          fdt_for_each_subnode(I2cMuxNodeOffset, DeviceTreeNode->DeviceTreeBase, I2cNodeOffset) {
-            UINT32 I2cMuxChannelReg;
-
-            Property = fdt_getprop(DeviceTreeNode->DeviceTreeBase, I2cMuxNodeOffset, "reg", &PropertyLen);
-            if ((Property != NULL) && (PropertyLen == sizeof(UINT32))) {
-              gBS->CopyMem(&I2cMuxChannelReg, (VOID *) Property, PropertyLen);
-              I2cMuxChannelReg = SwapBytes32(I2cMuxChannelReg);
-              INT32 I2cMuxSubNodeOffset = I2cNodeOffset;
-              fdt_for_each_subnode(I2cMuxSubNodeOffset, DeviceTreeNode->DeviceTreeBase, I2cMuxNodeOffset) {
-
-                if (fdt_node_check_compatible(
-                          DeviceTreeNode->DeviceTreeBase,
-                          I2cMuxSubNodeOffset,
-                          "atmel,24c02") == 0) {
-
-                  UINT32 I2cAddressEeprom;
-                  Property = fdt_getprop(DeviceTreeNode->DeviceTreeBase, I2cMuxSubNodeOffset, "reg", &PropertyLen);
-                  if ((Property != NULL) && (PropertyLen == sizeof(UINT32))) {
-                    gBS->CopyMem(&I2cAddressEeprom, (VOID *) Property, PropertyLen);
-                    I2cAddressEeprom = SwapBytes32(I2cAddressEeprom);
-                    DeviceGuid = &gNVIDIAEeprom;
-                    // encodes all the information needed to set the mux channel into 32 bits.
-                    // Might be more compliant  to allocate an array in Private and index that instead though?
-		    NVIDIA_TEGRA_I2C_BUS_CONFIGURATION BusConfiguration;
-		    BusConfiguration.Value = 0;
-		    BusConfiguration.Fields.MuxAddress = MuxI2CControlAddress;
-		    BusConfiguration.Fields.Channel    = I2cMuxChannelReg;
-		    BusConfiguration.Fields.EnableBitNumber = EnableBit;
-		    BusConfiguration.Fields.MuxType    = MuxTypeVal;
-
-                    Status = TegraI2cAddDevice(
-                            Private,
-                            I2cAddressEeprom,
-                            DeviceGuid,
-			    BusConfiguration.Value,
-			    I2cMuxSubNodeOffset
-			    );
-
-                    if (EFI_ERROR(Status)) {
-                      goto ErrorExit;
-                    }
-
-                    DEBUG((DEBUG_INFO, "%a: Got an atmel,24c02 at mux channel %x with reg address: %x\n", __FUNCTION__, I2cMuxChannelReg, I2cAddressEeprom));
-                  }
-                }
-              }
-            }
-          }
-        }
-      }
-    } else if (fdt_node_check_compatible (
-                 DeviceTreeNode->DeviceTreeBase,
-                 I2cNodeOffset,
-                 "nvidia,ncp81599"
-                 ) == 0)
-    {
-      Property = fdt_getprop (DeviceTreeNode->DeviceTreeBase, I2cNodeOffset, "reg", &PropertyLen);
-      if ((Property != NULL) && (PropertyLen == sizeof (UINT32))) {
-        gBS->CopyMem (&I2cAddress, (VOID *)Property, PropertyLen);
-        I2cAddress = SwapBytes32 (I2cAddress);
-        DEBUG ((DEBUG_INFO, "%a: NCP81599 Found.\n", __FUNCTION__));
-        DeviceGuid = &gNVIDIAI2cNcp81599;
-        Status     = TegraI2cAddDevice (
-                       Private,
-                       I2cAddress,
-                       DeviceGuid,
-                       0,
-                       I2cNodeOffset
-                       );
-        if (EFI_ERROR (Status)) {
-          goto ErrorExit;
-        }
-      }
-    } else if (fdt_node_check_compatible (
-                 DeviceTreeNode->DeviceTreeBase,
-                 I2cNodeOffset,
-                 "nuvoton,nct3018y"
-                 ) == 0)
-    {
-      Property = fdt_getprop (DeviceTreeNode->DeviceTreeBase, I2cNodeOffset, "reg", &PropertyLen);
-      if ((Property != NULL) && (PropertyLen == sizeof (UINT32))) {
-        gBS->CopyMem (&I2cAddress, (VOID *)Property, PropertyLen);
-        I2cAddress = SwapBytes32 (I2cAddress);
-        DEBUG ((DEBUG_INFO, "%a: NCT3018Y Found.\n", __FUNCTION__));
-        DeviceGuid = &gNVIDIAI2cNct3018y;
-        Status     = TegraI2cAddDevice (
-                       Private,
-                       I2cAddress,
-                       DeviceGuid,
-                       0,
-                       I2cNodeOffset
-                       );
-        if (EFI_ERROR (Status)) {
-          goto ErrorExit;
-        }
-      }
-    } else if (fdt_node_check_compatible (
-                 DeviceTreeNode->DeviceTreeBase,
-                 I2cNodeOffset,
-                 "ssif-bmc"
-                 ) == 0)
-    {
-      Property = fdt_getprop (DeviceTreeNode->DeviceTreeBase, I2cNodeOffset, "reg", &PropertyLen);
-      if ((Property != NULL) && (PropertyLen == sizeof (UINT32))) {
-        gBS->CopyMem (&I2cAddress, (VOID *)Property, PropertyLen);
-        I2cAddress = SwapBytes32 (I2cAddress);
-        DEBUG ((DEBUG_INFO, "%a: BMC-SSIF Slave Address: 0x%lx on I2c Bus 0x%lx.\n", __FUNCTION__, I2cAddress, Private->ControllerId));
-        DeviceGuid = &gNVIDIAI2cBmcSSIF;
-        Status     = TegraI2cAddDevice (
-                       Private,
-                       I2cAddress,
-                       DeviceGuid,
-                       0,
-                       I2cNodeOffset
-                       );
-        if (EFI_ERROR (Status)) {
-          goto ErrorExit;
-        }
-
-        // Leave i2c for bmc activated on exit boot services
-        Private->SkipOnExitDisabled = TRUE;
-      }
-    } else if (fdt_node_check_compatible (
-                 DeviceTreeNode->DeviceTreeBase,
-                 I2cNodeOffset,
-                 "nvidia,fpga-cfr"
-                 ) == 0)
-    {
-      Property = fdt_getprop (DeviceTreeNode->DeviceTreeBase, I2cNodeOffset, "reg", &PropertyLen);
-      if ((Property != NULL) && (PropertyLen == sizeof (UINT32))) {
-        gBS->CopyMem (&I2cAddress, (VOID *)Property, PropertyLen);
-        I2cAddress = SwapBytes32 (I2cAddress);
-        DEBUG ((DEBUG_INFO, "%a: FPGA I2C Slave Address: 0x%lx on I2c Bus 0x%lx.\n", __FUNCTION__, I2cAddress, Private->ControllerId));
-        DeviceGuid = &gNVIDIAI2cFpga;
-        Status     = TegraI2cAddDevice (
-                       Private,
-                       I2cAddress,
-                       DeviceGuid,
-                       fdt_get_phandle (DeviceTreeNode->DeviceTreeBase, I2cNodeOffset)
-                       );
-        if (EFI_ERROR (Status)) {
-          goto ErrorExit;
-        }
-      }
-    }
-  }
-
-
-  EepromManagerNodeOffset = fdt_path_offset (DeviceTreeNode->DeviceTreeBase, "/eeprom-manager");
-  if (EepromManagerNodeOffset >= 0) {
-    fdt_for_each_subnode (EepromManagerBusNodeOffset, DeviceTreeNode->DeviceTreeBase, EepromManagerNodeOffset) {
-      I2cBusProperty     = NULL;
-      I2cBusHandleLength = 0;
-      I2cBusProperty     = fdt_getprop (DeviceTreeNode->DeviceTreeBase, EepromManagerBusNodeOffset, "i2c-bus", &I2cBusHandleLength);
-      if ((I2cBusProperty == NULL) || (I2cBusHandleLength != sizeof (UINT32))) {
-        continue;
-      }
-
-      gBS->CopyMem (&I2cBusHandle, (VOID *)I2cBusProperty, I2cBusHandleLength);
-      I2cBusHandle = SwapBytes32 (I2cBusHandle);
-      if (I2cNodeHandle != I2cBusHandle) {
-        continue;
-      }
-
-      fdt_for_each_subnode (EepromNodeOffset, DeviceTreeNode->DeviceTreeBase, EepromManagerBusNodeOffset) {
-        Property = fdt_getprop (DeviceTreeNode->DeviceTreeBase, EepromNodeOffset, "slave-address", &PropertyLen);
-        if ((Property != NULL) && (PropertyLen == sizeof (UINT32))) {
-          gBS->CopyMem (&I2cAddress, (VOID *)Property, PropertyLen);
-          I2cAddress = SwapBytes32 (I2cAddress);
-          DEBUG ((DEBUG_INFO, "%a: Eeprom Found.\n", __FUNCTION__));
-          DeviceGuid = &gNVIDIAEeprom;
-          Status     = TegraI2cAddDevice (
-                         Private,
-                         I2cAddress,
-                         DeviceGuid,
-                         0,
-                         EepromNodeOffset
-                         );
-          if (EFI_ERROR (Status)) {
-            goto ErrorExit;
-          }
-
-          DEBUG ((DEBUG_INFO, "%a: Eeprom Slave Address: 0x%lx on I2c Bus 0x%lx.\n", __FUNCTION__, I2cAddress, I2cBusHandle));
-        }
-      }
-    }
-  }
-
-  Status = gBS->InstallMultipleProtocolInterfaces (
-                  &ControllerHandle,
-                  &gEfiI2cMasterProtocolGuid,
-                  &Private->I2cMaster,
-                  &gEfiI2cEnumerateProtocolGuid,
-                  &Private->I2cEnumerate,
-                  &gEfiI2cBusConfigurationManagementProtocolGuid,
-                  &Private->I2CConfiguration,
-                  &gNVIDIAI2cSlaveDeviceTreeNodeProtocolGuid,
-                  &Private->I2cSlaveDeviceTreeNode,
-                  NULL
-                  );
-  if (EFI_ERROR (Status)) {
-    DEBUG ((DEBUG_ERROR, "%a: Failed to install i2c protocols:%r\r\n", __FUNCTION__, Status));
-  } else {
-    Private->ProtocolsInstalled = TRUE;
-  }
-
-ErrorExit:
-  if (EFI_ERROR (Status)) {
-    if (NULL != Private) {
-      if (Private->ProtocolsInstalled) {
-        gBS->UninstallMultipleProtocolInterfaces (
-               ControllerHandle,
-               &gEfiI2cMasterProtocolGuid,
-               &Private->I2cMaster,
-               gEfiI2cEnumerateProtocolGuid,
-               &Private->I2cEnumerate,
-               &gEfiI2cBusConfigurationManagementProtocolGuid,
-               &Private->I2CConfiguration,
-               &gNVIDIAI2cSlaveDeviceTreeNodeProtocolGuid,
-               &Private->I2cSlaveDeviceTreeNode,
-               NULL
-               );
-      }
-
-      FreePool (Private);
-    }
-  }
-
-  return Status;
-}
-
-/**
-  Stop this driver on ControllerHandle.
-
-  @param[in] DriverHandle             Handle of the driver.
-  @param[in] ControllerHandle         Handle of the controller.
-
-  @retval EFI_SUCCESS   This driver is removed from this device.
-  @retval other         Some error occurs when removing this driver from this device.
-
-**/
-EFI_STATUS
-EFIAPI
-TegraI2CDriverBindingStop (
-  IN  EFI_HANDLE  DriverHandle,
-  IN  EFI_HANDLE  ControllerHandle
-  )
-{
-  EFI_STATUS  Status;
-
-  EFI_I2C_MASTER_PROTOCOL        *I2cMaster = NULL;
-  NVIDIA_TEGRA_I2C_PRIVATE_DATA  *Private   = NULL;
-
-  //
-  // Attempt to open I2cMaster Protocol
-  //
-  Status = gBS->OpenProtocol (
-                  ControllerHandle,
-                  &gEfiI2cMasterProtocolGuid,
-                  (VOID **)&I2cMaster,
-                  DriverHandle,
-                  ControllerHandle,
-                  EFI_OPEN_PROTOCOL_GET_PROTOCOL
-                  );
-  if (EFI_ERROR (Status)) {
-    return EFI_DEVICE_ERROR;
-  }
-
-  Private = TEGRA_I2C_PRIVATE_DATA_FROM_MASTER (I2cMaster);
-  if (Private == NULL) {
-    return EFI_DEVICE_ERROR;
-  }
-
-  Status = gBS->UninstallMultipleProtocolInterfaces (
-                  ControllerHandle,
-                  &gEfiI2cMasterProtocolGuid,
-                  &Private->I2cMaster,
-                  gEfiI2cEnumerateProtocolGuid,
-                  &Private->I2cEnumerate,
-                  &gEfiI2cBusConfigurationManagementProtocolGuid,
-                  &Private->I2CConfiguration,
-                  &gNVIDIAI2cSlaveDeviceTreeNodeProtocolGuid,
-                  &Private->I2cSlaveDeviceTreeNode,
-                  NULL
-                  );
-  if (EFI_ERROR (Status)) {
-    return Status;
-  }
-
-  FreePool (Private);
-  return EFI_SUCCESS;
-}
-
-/**
-  Callback that will be invoked at various phases of the driver initialization
-
-  This function allows for modification of system behavior at various points in
-  the driver binding process.
-
-  @param[in] Phase                    Current phase of the driver initialization
-  @param[in] DriverHandle             Handle of the driver.
-  @param[in] ControllerHandle         Handle of the controller.
-  @param[in] DeviceTreeNode           Pointer to the device tree node protocol is available.
-
-  @retval EFI_SUCCESS              Operation successful.
-  @retval EFI_SUCCESS              Driver does not handle this phase
-  @retval others                   Error occurred
-
-**/
-EFI_STATUS
-DeviceDiscoveryNotify (
-  IN  NVIDIA_DEVICE_DISCOVERY_PHASES          Phase,
-  IN  EFI_HANDLE                              DriverHandle,
-  IN  EFI_HANDLE                              ControllerHandle,
-  IN  CONST NVIDIA_DEVICE_TREE_NODE_PROTOCOL  *DeviceTreeNode OPTIONAL
-  )
-{
-  EFI_STATUS                     Status;
-  NVIDIA_TEGRA_I2C_PRIVATE_DATA  *Private;
-  EFI_I2C_MASTER_PROTOCOL        *I2cMaster;
-
-  switch (Phase) {
-    case DeviceDiscoveryDriverBindingStart:
-      Status = TegraI2CDriverBindingStart (DriverHandle, ControllerHandle, DeviceTreeNode);
-      break;
-
-    case DeviceDiscoveryDriverBindingStop:
-      Status = TegraI2CDriverBindingStop (DriverHandle, ControllerHandle);
-      break;
-
-    case DeviceDiscoveryOnExit:
-      Status = gBS->HandleProtocol (ControllerHandle, &gEfiI2cMasterProtocolGuid, (VOID **)&I2cMaster);
-      if (EFI_ERROR (Status)) {
-        Status = EFI_SUCCESS;
-        break;
-      }
-
-      Private = TEGRA_I2C_PRIVATE_DATA_FROM_MASTER (I2cMaster);
-      if (Private->SkipOnExitDisabled) {
-        Status = EFI_UNSUPPORTED;
-      } else {
-        Status = EFI_SUCCESS;
-      }
-
-      break;
-
-    case DeviceDiscoveryEnumerationCompleted:
-      Status = gBS->InstallMultipleProtocolInterfaces (
-                      &DriverHandle,
-                      &gNVIDIATegraI2cInitCompleteProtocolGuid,
-                      NULL,
-                      NULL
-                      );
-      if (EFI_ERROR (Status)) {
-        DEBUG ((
-          DEBUG_ERROR,
-          "%a: Failed to install Tegra I2C init complete protocol: %r\r\n",
-          __FUNCTION__,
-          Status
-          ));
-      }
-
-      break;
-
-    default:
-      Status = EFI_SUCCESS;
-      break;
-  }
-
-  return Status;
-}
-
-/**
-  Notification function of EVT_SIGNAL_VIRTUAL_ADDRESS_CHANGE.
-
-  Converts all pointers to new virtual addresses.
-
-  @param  Event        Event whose notification function is being invoked.
-  @param  Context      Pointer to the notification function's context.
-
-**/
-VOID
-EFIAPI
-TegraI2cVirtualNotifyEvent (
-  IN EFI_EVENT  Event,
-  IN VOID       *Context
-  )
-{
-  UINTN                          Index;
-  NVIDIA_TEGRA_I2C_PRIVATE_DATA  *Private = NULL;
-
-  for (Index = 0; Index < mI2cMasterCount; Index++) {
-    Private = mI2cPrivate[Index];
-    if (Private != NULL) {
-      EfiConvertPointer (0x0, (VOID **)&Private->I2cMaster.SetBusFrequency);
-      EfiConvertPointer (0x0, (VOID **)&Private->I2cMaster.Reset);
-      EfiConvertPointer (0x0, (VOID **)&Private->I2cMaster.StartRequest);
-      EfiConvertPointer (0x0, (VOID **)&Private->I2cMaster.I2cControllerCapabilities);
-      EfiConvertPointer (0x0, (VOID **)&Private->I2cEnumerate.Enumerate);
-      EfiConvertPointer (0x0, (VOID **)&Private->I2cEnumerate.GetBusFrequency);
-      EfiConvertPointer (0x0, (VOID **)&Private->I2CConfiguration.EnableI2cBusConfiguration);
-      EfiConvertPointer (0x0, (VOID **)&Private->DeviceTreeBase);
-      EfiConvertPointer (0x0, (VOID **)&Private->DeviceTreeNode);
-      EfiConvertPointer (0x0, (VOID **)&Private->BaseAddress);
-      EfiConvertPointer (0x0, (VOID **)&mI2cPrivate[Index]);
-    }
-  }
-}
-
-/**
-  Initialize the Tegra I2C Driver
-
-  @param  ImageHandle           Handle that identifies the loaded image.
-  @param  SystemTable           System Table for this image.
-
-  @retval EFI_SUCCESS           The operation completed successfully.
-
-**/
-EFI_STATUS
-EFIAPI
-TegraI2cInitialize (
-  IN EFI_HANDLE        ImageHandle,
-  IN EFI_SYSTEM_TABLE  *SystemTable
-  )
-{
-  EFI_STATUS  Status;
-
-  Status = DeviceDiscoveryDriverInitialize (ImageHandle, SystemTable);
-  if (EFI_ERROR (Status)) {
-    return Status;
-  }
-
-  //
-  // Register for the virtual address change event
-  //
-  Status = gBS->CreateEventEx (
-                  EVT_NOTIFY_SIGNAL,
-                  TPL_NOTIFY,
-                  TegraI2cVirtualNotifyEvent,
-                  NULL,
-                  &gEfiEventVirtualAddressChangeGuid,
-                  &mVirtualAddressChangeEvent
-                  );
-  if (EFI_ERROR (Status)) {
-    DEBUG ((DEBUG_ERROR, "%a: Failed to create virtual address change event\r\n", __FUNCTION__));
-    return EFI_OUT_OF_RESOURCES;
-  }
-
-  return EFI_SUCCESS;
-}
+/** @file
+
+  Tegra I2c Driver
+
+  SPDX-FileCopyrightText: Copyright (c) 2019-2023, NVIDIA CORPORATION & AFFILIATES. All rights reserved.
+
+  SPDX-License-Identifier: BSD-2-Clause-Patent
+
+**/
+
+#include <PiDxe.h>
+
+#include <Library/BaseLib.h>
+#include <Library/BaseMemoryLib.h>
+#include <Library/Crc8Lib.h>
+#include <Library/DebugLib.h>
+#include <Library/DevicePathLib.h>
+#include <Library/UefiRuntimeLib.h>
+#include <Library/DxeServicesTableLib.h>
+#include <Library/IoLib.h>
+#include <Library/MemoryAllocationLib.h>
+#include <Library/PrintLib.h>
+#include <Library/TimerLib.h>
+#include <Library/UefiBootServicesTableLib.h>
+#include <Library/UefiLib.h>
+#include <Protocol/DeviceTreeNode.h>
+#include <Protocol/PinControl.h>
+#include <Protocol/TegraI2cSlaveDeviceTreeNode.h>
+#include <libfdt.h>
+
+#include <Library/DeviceDiscoveryDriverLib.h>
+#include "TegraI2c.h"
+
+STATIC NVIDIA_TEGRA_I2C_PRIVATE_DATA  *mI2cPrivate[MAX_I2C_MASTERS] = { 0 };
+STATIC UINTN                          mI2cMasterCount               = 0;
+STATIC EFI_EVENT                      mVirtualAddressChangeEvent    = NULL;
+
+NVIDIA_COMPATIBILITY_MAPPING  gDeviceCompatibilityMap[] = {
+  { "nvidia,tegra194-i2c", &gNVIDIANonDiscoverableI2cDeviceGuid },
+  { "nvidia,tegra234-i2c", &gNVIDIANonDiscoverableI2cDeviceGuid },
+  { NULL,                  NULL                                 }
+};
+
+NVIDIA_DEVICE_DISCOVERY_CONFIG  gDeviceDiscoverDriverConfig = {
+  .DriverName                      = L"NVIDIA Tegra I2C controller driver",
+  .AutoEnableClocks                = TRUE,
+  .AutoResetModule                 = TRUE,
+  .SkipEdkiiNondiscoverableInstall = TRUE
+};
+
+STATIC
+CONTROLLER_DEVICE_PATH  ControllerNode = {
+  {
+    HARDWARE_DEVICE_PATH, HW_CONTROLLER_DP,
+    { (UINT8)(sizeof (CONTROLLER_DEVICE_PATH)), (UINT8)((sizeof (CONTROLLER_DEVICE_PATH)) >> 8) }
+  },
+  0
+};
+
+/**
+  Transfers the register settings from shadow registers to actual controller registers.
+
+  Config load register is used to transfer the SW programmed configuration in I2C registers to
+  HW internal registers that would be used in actual logic. It has MSTR_CONFIG_LOAD bit field for
+  I2C master and Bus clear logic.
+
+  @param[in] Private            Pointer to an NVIDIA_TEGRA_I2C_PRIVATE_DATA structure
+
+  @retval EFI_SUCCESS           The configuration was set successfully.
+  @retval EFI_TIMEOUT           Timeout setting configuration.
+
+**/
+STATIC
+EFI_STATUS
+TegraI2cLoadConfiguration (
+  IN NVIDIA_TEGRA_I2C_PRIVATE_DATA  *Private
+  )
+{
+  UINT32  Data32;
+  UINTN   Timeout = I2C_I2C_CONFIG_LOAD_0_TIMEOUT*1000;
+
+  if (Private == NULL) {
+    return EFI_INVALID_PARAMETER;
+  }
+
+  if (!Private->ConfigurationChanged) {
+    return EFI_SUCCESS;
+  }
+
+  Private->ConfigurationChanged = FALSE;
+
+  Data32 = I2C_I2C_CONFIG_LOAD_0_MSTR_CONFIG_LOAD;
+  MmioWrite32 (Private->BaseAddress + I2C_I2C_CONFIG_LOAD_0_OFFSET, Data32);
+
+  do {
+    MicroSecondDelay (1);
+    Data32 = MmioRead32 (Private->BaseAddress + I2C_I2C_CONFIG_LOAD_0_OFFSET);
+    Timeout--;
+    if (Timeout == 0) {
+      DEBUG ((DEBUG_ERROR, "%a: Configuration load timeout %x\r\n", __FUNCTION__, Data32));
+      return EFI_TIMEOUT;
+    }
+  } while (Data32 != 0);
+
+  return EFI_SUCCESS;
+}
+
+/**
+  Set the frequency for the I2C clock line.
+
+  This routine must be called at or below TPL_NOTIFY.
+
+  The software and controller do a best case effort of using the specified
+  frequency for the I2C bus.  If the frequency does not match exactly then
+  the I2C master protocol selects the next lower frequency to avoid
+  exceeding the operating conditions for any of the I2C devices on the bus.
+  For example if 400 KHz was specified and the controller's divide network
+  only supports 402 KHz or 398 KHz then the I2C master protocol selects 398
+  KHz.  If there are not lower frequencies available, then return
+  EFI_UNSUPPORTED.
+
+  @param[in] This           Pointer to an EFI_I2C_MASTER_PROTOCOL structure
+  @param[in] BusClockHertz  Pointer to the requested I2C bus clock frequency
+                            in Hertz.  Upon return this value contains the
+                            actual frequency in use by the I2C controller.
+
+  @retval EFI_SUCCESS           The bus frequency was set successfully.
+  @retval EFI_ALREADY_STARTED   The controller is busy with another transaction.
+  @retval EFI_INVALID_PARAMETER BusClockHertz is NULL
+  @retval EFI_UNSUPPORTED       The controller does not support this frequency.
+
+**/
+EFI_STATUS
+TegraI2cSetBusFrequency (
+  IN CONST EFI_I2C_MASTER_PROTOCOL  *This,
+  IN OUT UINTN                      *BusClockHertz
+  )
+{
+  NVIDIA_TEGRA_I2C_PRIVATE_DATA  *Private = NULL;
+  UINT32                         Data32;
+  EFI_STATUS                     Status;
+  UINT8                          TLow;
+  UINT8                          THigh;
+  UINT32                         ClockDivisor;
+  UINT32                         ClockMultiplier;
+
+  if ((This == NULL) ||
+      (BusClockHertz == NULL))
+  {
+    return EFI_INVALID_PARAMETER;
+  }
+
+  Private = TEGRA_I2C_PRIVATE_DATA_FROM_MASTER (This);
+  // Load relevent prod settings
+  Status = DeviceDiscoverySetProd (Private->ControllerHandle, Private->DeviceTreeNode, "prod");
+  if (EFI_ERROR (Status) && (Status != EFI_NOT_FOUND)) {
+    DEBUG ((DEBUG_ERROR, "%a: Failed to set prod settings (%r)\r\n", __FUNCTION__, Status));
+    return Status;
+  }
+
+  if (*BusClockHertz >= HS_SPEED) {
+    Status = DeviceDiscoverySetProd (Private->ControllerHandle, Private->DeviceTreeNode, "prod_c_hs");
+    if (EFI_ERROR (Status)) {
+      DEBUG ((DEBUG_ERROR, "%a: Failed to set HS prod settings (%r)\r\n", __FUNCTION__, Status));
+      return Status;
+    }
+  } else if (*BusClockHertz >= FM_PLUS_SPEED) {
+    Status = DeviceDiscoverySetProd (Private->ControllerHandle, Private->DeviceTreeNode, "prod_c_fmplus");
+    if (EFI_ERROR (Status)) {
+      DEBUG ((DEBUG_ERROR, "%a: Failed to set FM+ prod settings (%r)\r\n", __FUNCTION__, Status));
+      return Status;
+    }
+  } else if (*BusClockHertz >= FM_SPEED) {
+    Status = DeviceDiscoverySetProd (Private->ControllerHandle, Private->DeviceTreeNode, "prod_c_fm");
+    if (EFI_ERROR (Status)) {
+      DEBUG ((DEBUG_ERROR, "%a: Failed to set FM prod settings (%r)\r\n", __FUNCTION__, Status));
+      return Status;
+    }
+  } else {
+    Status = DeviceDiscoverySetProd (Private->ControllerHandle, Private->DeviceTreeNode, "prod_c_sm");
+    if (EFI_ERROR (Status)) {
+      DEBUG ((DEBUG_ERROR, "%a: Failed to set SM prod settings (%r)\r\n", __FUNCTION__, Status));
+      return Status;
+    }
+  }
+
+  if (*BusClockHertz < HS_SPEED) {
+    Private->HighSpeed = FALSE;
+    Data32             = MmioRead32 (Private->BaseAddress + I2C_I2C_INTERFACE_TIMING_0_OFFSET);
+    TLow               = (Data32 & I2C_I2C_INTERFACE_TIMING_0_TLOW_MASK) >> I2C_I2C_INTERFACE_TIMING_0_TLOW_SHIFT;
+    THigh              = (Data32 & I2C_I2C_INTERFACE_TIMING_0_THIGH_MASK) >> I2C_I2C_INTERFACE_TIMING_0_THIGH_SHIFT;
+    Data32             = MmioRead32 (Private->BaseAddress + I2C_I2C_CLK_DIVISOR_REGISTER_0_OFFSET);
+    ClockDivisor       = (Data32 & I2C_CLK_DIVISOR_STD_FAST_MODE_MASK) >> I2C_CLK_DIVISOR_STD_FAST_MODE_SHIFT;
+  } else {
+    Private->HighSpeed = TRUE;
+    Data32             = MmioRead32 (Private->BaseAddress + I2C_I2C_HS_INTERFACE_TIMING_0_OFFSET);
+    TLow               = (Data32 & I2C_I2C_HS_INTERFACE_TIMING_0_TLOW_MASK) >> I2C_I2C_HS_INTERFACE_TIMING_0_TLOW_SHIFT;
+    THigh              = (Data32 & I2C_I2C_HS_INTERFACE_TIMING_0_THIGH_MASK) >> I2C_I2C_HS_INTERFACE_TIMING_0_THIGH_SHIFT;
+    Data32             = MmioRead32 (Private->BaseAddress + I2C_I2C_CLK_DIVISOR_REGISTER_0_OFFSET);
+    ClockDivisor       = (Data32 & I2C_CLK_DIVISOR_HSMODE_MASK) >> I2C_CLK_DIVISOR_HSMODE_SHIFT;
+  }
+
+  ClockMultiplier = (TLow + THigh + 2) * (ClockDivisor + 1);
+
+  Status = DeviceDiscoverySetClockFreq (Private->ControllerHandle, "div-clk", *BusClockHertz * ClockMultiplier);
+  if (EFI_ERROR (Status)) {
+    DEBUG ((DEBUG_ERROR, "%a, failed to set clock frequency to %lldHz (%r)\r\n", __FUNCTION__, *BusClockHertz * ClockMultiplier, Status));
+    return Status;
+  }
+
+  Private->ConfigurationChanged = TRUE;
+  Status                        = TegraI2cLoadConfiguration (Private);
+
+  return Status;
+}
+
+/**
+  Reset the I2C controller and configure it for use
+
+  This routine must be called at or below TPL_NOTIFY.
+
+  The I2C controller is reset.  The caller must call SetBusFrequench() after
+  calling Reset().
+
+  @param[in]     This       Pointer to an EFI_I2C_MASTER_PROTOCOL structure.
+
+  @retval EFI_SUCCESS         The reset completed successfully.
+  @retval EFI_ALREADY_STARTED The controller is busy with another transaction.
+  @retval EFI_DEVICE_ERROR    The reset operation failed.
+
+**/
+EFI_STATUS
+TegraI2cReset (
+  IN CONST EFI_I2C_MASTER_PROTOCOL  *This
+  )
+{
+  NVIDIA_TEGRA_I2C_PRIVATE_DATA  *Private = NULL;
+  UINT32                         Data32;
+  UINTN                          Timeout;
+  EFI_STATUS                     Status;
+
+  if (This == NULL) {
+    return EFI_INVALID_PARAMETER;
+  }
+
+  Private = TEGRA_I2C_PRIVATE_DATA_FROM_MASTER (This);
+
+  MmioWrite32 (Private->BaseAddress + I2C_I2C_MASTER_RESET_CNTRL_0_OFFSET, I2C_I2C_MASTER_RESET_CNTRL_0_SOFT_RESET);
+  MicroSecondDelay (I2C_SOFT_RESET_DELAY);
+  MmioWrite32 (Private->BaseAddress + I2C_I2C_MASTER_RESET_CNTRL_0_OFFSET, 0);
+
+  Timeout = I2C_TIMEOUT;
+  Data32  = BC_TERMINATE_IMMEDIATE;
+  MmioWrite32 (Private->BaseAddress + I2C_I2C_BUS_CLEAR_CONFIG_0_OFFSET, Data32);
+  Status = TegraI2cLoadConfiguration (Private);
+  if (EFI_ERROR (Status)) {
+    DEBUG ((DEBUG_ERROR, "%a: Failed to update configuration (%r)\r\n", __FUNCTION__, Status));
+    return Status;
+  }
+
+  Data32 |= BC_ENABLE;
+  MmioWrite32 (Private->BaseAddress + I2C_I2C_BUS_CLEAR_CONFIG_0_OFFSET, Data32);
+  Data32 = MmioRead32 (Private->BaseAddress + I2C_I2C_BUS_CLEAR_CONFIG_0_OFFSET);
+  while ((Data32 & BC_ENABLE) != 0) {
+    MicroSecondDelay (1);
+    Timeout--;
+    if (Timeout == 0) {
+      DEBUG ((DEBUG_ERROR, "%a: Failed to clear bus\r\n", __FUNCTION__));
+      return EFI_TIMEOUT;
+    }
+
+    Data32 = MmioRead32 (Private->BaseAddress + I2C_I2C_BUS_CLEAR_CONFIG_0_OFFSET);
+  }
+
+  return EFI_SUCCESS;
+}
+
+STATIC
+EFI_STATUS
+TegraI2cSendHeader (
+  IN NVIDIA_TEGRA_I2C_PRIVATE_DATA  *Private,
+  IN UINTN                          SlaveAddress,
+  IN UINT32                         PayloadSize,
+  IN BOOLEAN                        ReadOperation,
+  IN BOOLEAN                        LastOperation,
+  IN BOOLEAN                        ContinueTransfer
+  )
+{
+  UINT32      PacketHeader[3];
+  EFI_STATUS  Status;
+  UINT32      Data32;
+  UINT32      Timeout;
+
+  if (PayloadSize > MAX_UINT16) {
+    return EFI_INVALID_PARAMETER;
+  }
+
+  PacketHeader[0] = (0 << PACKET_HEADER0_HEADER_SIZE_SHIFT) |
+                    PACKET_HEADER0_PROTOCOL_I2C |
+                    (Private->ControllerId << PACKET_HEADER0_CONTROLLER_ID_SHIFT) |
+                    (Private->PacketId << PACKET_HEADER0_PACKET_ID_SHIFT);
+  Private->PacketId++;
+
+  if (PayloadSize > 0) {
+    PacketHeader[1] = PayloadSize - 1;
+  } else {
+    PacketHeader[1] = 0;
+  }
+
+  PacketHeader[2] = I2C_HEADER_IE_ENABLE;
+
+  if (Private->HighSpeed) {
+    PacketHeader[2] |= I2C_HEADER_HIGHSPEED_MODE;
+  }
+
+  if (ReadOperation) {
+    PacketHeader[2] |= I2C_HEADER_READ;
+    PacketHeader[2] |= BIT0;
+  }
+
+  if ((SlaveAddress & I2C_ADDRESSING_10_BIT) != 0) {
+    PacketHeader[2] |= I2C_HEADER_10BIT_ADDR;
+  }
+
+  if (!LastOperation) {
+    PacketHeader[2] |= I2C_HEADER_REPEAT_START;
+  }
+
+  if (ContinueTransfer) {
+    PacketHeader[2] |= I2C_HEADER_CONTINUE_XFER;
+  }
+
+  PacketHeader[2] |= ((SlaveAddress << I2C_HEADER_SLAVE_ADDR_SHIFT) & I2C_HEADER_SLAVE_ADDR_MASK);
+  MmioWrite32 (Private->BaseAddress + I2C_INTERRUPT_STATUS_REGISTER_0_OFFSET, MAX_UINT32);
+
+  Timeout = I2C_TIMEOUT;
+  do {
+    Data32 = MmioRead32 (Private->BaseAddress + I2C_MST_FIFO_STATUS_0_OFFSET);
+    Data32 = (Data32 & TX_FIFO_EMPTY_CNT_MASK) >> TX_FIFO_EMPTY_CNT_SHIFT;
+    if (Data32 < 3) {
+      MicroSecondDelay (1);
+      Timeout--;
+      if (Timeout == 0) {
+        DEBUG ((DEBUG_ERROR, "%a: Timeout waiting for to send packet header Free\r\n", __FUNCTION__));
+        return EFI_TIMEOUT;
+      }
+    }
+  } while (Data32 < 3);
+
+  MmioWrite32 (Private->BaseAddress + I2C_I2C_TX_PACKET_FIFO_0_OFFSET, PacketHeader[0]);
+  MmioWrite32 (Private->BaseAddress + I2C_I2C_TX_PACKET_FIFO_0_OFFSET, PacketHeader[1]);
+  MmioWrite32 (Private->BaseAddress + I2C_I2C_TX_PACKET_FIFO_0_OFFSET, PacketHeader[2]);
+
+  Status = TegraI2cLoadConfiguration (Private);
+  if (EFI_ERROR (Status)) {
+    DEBUG ((DEBUG_ERROR, "%a: Failed to update configuration (%r)\r\n", __FUNCTION__, Status));
+    return Status;
+  }
+
+  return EFI_SUCCESS;
+}
+
+/**
+  Start an I2C transaction on the host controller.
+
+  This routine must be called at or below TPL_NOTIFY.  For synchronous
+  requests this routine must be called at or below TPL_CALLBACK.
+
+  This function initiates an I2C transaction on the controller.  To
+  enable proper error handling by the I2C protocol stack, the I2C
+  master protocol does not support queuing but instead only manages
+  one I2C transaction at a time.  This API requires that the I2C bus
+  is in the correct configuration for the I2C transaction.
+
+  The transaction is performed by sending a start-bit and selecting the
+  I2C device with the specified I2C slave address and then performing
+  the specified I2C operations.  When multiple operations are requested
+  they are separated with a repeated start bit and the slave address.
+  The transaction is terminated with a stop bit.
+
+  When Event is NULL, StartRequest operates synchronously and returns
+  the I2C completion status as its return value.
+
+  When Event is not NULL, StartRequest synchronously returns EFI_SUCCESS
+  indicating that the I2C transaction was started asynchronously.  The
+  transaction status value is returned in the buffer pointed to by
+  I2cStatus upon the completion of the I2C transaction when I2cStatus
+  is not NULL.  After the transaction status is returned the Event is
+  signaled.
+
+  Note: The typical consumer of this API is the I2C host protocol.
+  Extreme care must be taken by other consumers of this API to prevent
+  confusing the third party I2C drivers due to a state change at the
+  I2C device which the third party I2C drivers did not initiate.  I2C
+  platform specific code may use this API within these guidelines.
+
+  @param[in] This           Pointer to an EFI_I2C_MASTER_PROTOCOL structure.
+  @param[in] SlaveAddress   Address of the device on the I2C bus.  Set the
+                            I2C_ADDRESSING_10_BIT when using 10-bit addresses,
+                            clear this bit for 7-bit addressing.  Bits 0-6
+                            are used for 7-bit I2C slave addresses and bits
+                            0-9 are used for 10-bit I2C slave addresses.
+  @param[in] RequestPacket  Pointer to an EFI_I2C_REQUEST_PACKET
+                            structure describing the I2C transaction.
+  @param[in] Event          Event to signal for asynchronous transactions,
+                            NULL for asynchronous transactions
+  @param[out] I2cStatus     Optional buffer to receive the I2C transaction
+                            completion status
+
+  @retval EFI_SUCCESS           The asynchronous transaction was successfully
+                                started when Event is not NULL.
+  @retval EFI_SUCCESS           The transaction completed successfully when
+                                Event is NULL.
+  @retval EFI_ALREADY_STARTED   The controller is busy with another transaction.
+  @retval EFI_BAD_BUFFER_SIZE   The RequestPacket->LengthInBytes value is too
+                                large.
+  @retval EFI_DEVICE_ERROR      There was an I2C error (NACK) during the
+                                transaction.
+  @retval EFI_INVALID_PARAMETER RequestPacket is NULL
+  @retval EFI_NOT_FOUND         Reserved bit set in the SlaveAddress parameter
+  @retval EFI_NO_RESPONSE       The I2C device is not responding to the slave
+                                address.  EFI_DEVICE_ERROR will be returned if
+                                the controller cannot distinguish when the NACK
+                                occurred.
+  @retval EFI_OUT_OF_RESOURCES  Insufficient memory for I2C transaction
+  @retval EFI_UNSUPPORTED       The controller does not support the requested
+                                transaction.
+
+**/
+EFI_STATUS
+TegraI2cStartRequest (
+  IN CONST EFI_I2C_MASTER_PROTOCOL  *This,
+  IN UINTN                          SlaveAddress,
+  IN EFI_I2C_REQUEST_PACKET         *RequestPacket,
+  IN EFI_EVENT                      Event      OPTIONAL,
+  OUT EFI_STATUS                    *I2cStatus OPTIONAL
+  )
+{
+  NVIDIA_TEGRA_I2C_PRIVATE_DATA  *Private = NULL;
+  EFI_STATUS                     Status;
+  UINTN                          PacketIndex   = 0;
+  BOOLEAN                        BlockTransfer = FALSE;
+  BOOLEAN                        LastOperation;
+  BOOLEAN                        PecSupported = FALSE;
+  UINT8                          Crc8         = 0;
+  UINT8                          AddressCrc8  = 0;
+  UINT8                          ReadCrc8     = 0;
+  UINT32                         Data32;
+  UINT32                         Timeout;
+  BOOLEAN                        ReadOperation;
+  NVIDIA_PIN_CONTROL_PROTOCOL    *PinControl;
+
+  if ((This == NULL) ||
+      (RequestPacket == NULL) ||
+      (RequestPacket->OperationCount == 0))
+  {
+    return EFI_INVALID_PARAMETER;
+  }
+
+  Private = TEGRA_I2C_PRIVATE_DATA_FROM_MASTER (This);
+
+  if ((RequestPacket->Operation[0].Flags & I2C_FLAG_SMBUS_PEC) != 0) {
+    if (RequestPacket->OperationCount > 2) {
+      return EFI_INVALID_PARAMETER;
+    } else if (RequestPacket->OperationCount == 2) {
+      if (((RequestPacket->Operation[0].Flags & I2C_FLAG_READ) != 0) ||
+          ((RequestPacket->Operation[1].Flags & I2C_FLAG_READ) == 0))
+      {
+        return EFI_INVALID_PARAMETER;
+      }
+    }
+
+    PecSupported = TRUE;
+  }
+
+  if ((RequestPacket->Operation[0].Flags & I2C_FLAG_SMBUS_BLOCK) != 0) {
+    BlockTransfer = TRUE;
+  }
+
+  Status = TegraI2cLoadConfiguration (Private);
+  if (EFI_ERROR (Status)) {
+    DEBUG ((DEBUG_ERROR, "%a: Failed to update configuration (%r)\r\n", __FUNCTION__, Status));
+    return Status;
+  }
+
+  if (!Private->PinControlConfigured) {
+    if (Private->PinControlId != 0) {
+      Status = gBS->LocateProtocol (&gNVIDIAPinControlProtocolGuid, NULL, (VOID **)&PinControl);
+      if (EFI_ERROR (Status)) {
+        DEBUG ((DEBUG_ERROR, "%a: Failed to get pin control protocol when needed (%r)\r\n", __FUNCTION__, Status));
+        return Status;
+      }
+
+      Status = PinControl->Enable (PinControl, Private->PinControlId);
+      if (Status == EFI_NOT_FOUND) {
+        DEBUG ((DEBUG_ERROR, "%a: Pinctl in device tree but not supported, ignoring.\r\n", __FUNCTION__));
+        Status = EFI_SUCCESS;
+      } else if (EFI_ERROR (Status)) {
+        DEBUG ((DEBUG_ERROR, "%a: Failed to configure pin control - %x (%r)\r\n", __FUNCTION__, Private->PinControlId, Status));
+        return Status;
+      }
+    }
+
+    Private->PinControlConfigured = TRUE;
+  }
+
+  for (PacketIndex = 0; PacketIndex < RequestPacket->OperationCount; PacketIndex++) {
+    BOOLEAN  ContinueTransfer = FALSE;
+    UINT32   LengthRemaining  = RequestPacket->Operation[PacketIndex].LengthInBytes;
+    UINT32   BufferOffset     = 0;
+
+    if ((RequestPacket->Operation[PacketIndex].Flags & I2C_FLAG_READ) != 0) {
+      ReadOperation = TRUE;
+    } else {
+      ReadOperation = FALSE;
+    }
+
+    if (PecSupported) {
+      AddressCrc8 = SlaveAddress << 1;
+      if (ReadOperation) {
+        AddressCrc8 |= 1;
+      }
+
+      Crc8 = CalculateCrc8 (&AddressCrc8, 1, Crc8, TYPE_CRC8);
+      if (!ReadOperation) {
+        if (RequestPacket->Operation[PacketIndex].LengthInBytes != 0) {
+          Crc8 = CalculateCrc8 (RequestPacket->Operation[PacketIndex].Buffer, RequestPacket->Operation[PacketIndex].LengthInBytes, Crc8, TYPE_CRC8);
+        }
+      }
+    }
+
+    LastOperation = (PacketIndex == (RequestPacket->OperationCount - 1));
+
+    do {
+      UINT32  PayloadSize = 0;
+      if (!ReadOperation) {
+        if (PecSupported && (BufferOffset == 0) && LastOperation) {
+          LengthRemaining++;
+        }
+
+        PayloadSize      = MIN (LengthRemaining, I2C_MAX_PACKET_SIZE - I2C_PACKET_HEADER_SIZE);
+        ContinueTransfer = ((PayloadSize != LengthRemaining));
+        Status           = TegraI2cSendHeader (Private, SlaveAddress, PayloadSize, ReadOperation, LastOperation, ContinueTransfer);
+        if (EFI_ERROR (Status)) {
+          DEBUG ((DEBUG_ERROR, "%a: Header send failed (%r)\r\n", __FUNCTION__, Status));
+          goto Exit;
+        }
+
+        while (PayloadSize != 0) {
+          UINT32  WriteSize = MIN (sizeof (UINT32), PayloadSize);
+          Timeout = I2C_TIMEOUT;
+          do {
+            Data32 = MmioRead32 (Private->BaseAddress + I2C_MST_FIFO_STATUS_0_OFFSET);
+            Data32 = (Data32 & TX_FIFO_EMPTY_CNT_MASK) >> TX_FIFO_EMPTY_CNT_SHIFT;
+            if (Data32 != 0) {
+              MicroSecondDelay (1);
+              Timeout--;
+              if (Timeout == 0) {
+                DEBUG ((DEBUG_ERROR, "%a: Timeout waiting for TX Free\r\n", __FUNCTION__));
+                Status = EFI_TIMEOUT;
+                goto Exit;
+              }
+
+              Data32 = MmioRead32 (Private->BaseAddress + I2C_PACKET_TRANSFER_STATUS_0_OFFSET);
+              if ((Data32 & (PACKET_TRANSFER_NOACK_FOR_ADDR| PACKET_TRANSFER_NOACK_FOR_DATA)) != 0) {
+                DEBUG ((DEBUG_ERROR, "%a: NAK for TX\r\n", __FUNCTION__));
+                Status = EFI_DEVICE_ERROR;
+                goto Exit;
+              }
+
+              Data32 = MmioRead32 (Private->BaseAddress + I2C_MST_FIFO_STATUS_0_OFFSET);
+              Data32 = (Data32 & TX_FIFO_EMPTY_CNT_MASK) >> TX_FIFO_EMPTY_CNT_SHIFT;
+            }
+          } while (Data32 == 0);
+
+          Data32 = 0;
+          if (PecSupported && LastOperation && (WriteSize == LengthRemaining)) {
+            CopyMem (
+              (VOID *)&Data32,
+              RequestPacket->Operation[PacketIndex].Buffer + BufferOffset,
+              WriteSize-1
+              );
+            ((UINT8 *)&Data32)[WriteSize-1] = Crc8;
+          } else {
+            CopyMem (
+              (VOID *)&Data32,
+              RequestPacket->Operation[PacketIndex].Buffer + BufferOffset,
+              WriteSize
+              );
+          }
+
+          MmioWrite32 (Private->BaseAddress + I2C_I2C_TX_PACKET_FIFO_0_OFFSET, Data32);
+          PayloadSize     -= WriteSize;
+          LengthRemaining -= WriteSize;
+          BufferOffset    += WriteSize;
+        }
+      } else {
+        UINT32  ReadPacketSize;
+        if (PecSupported && LastOperation && (BufferOffset == 0)) {
+          LengthRemaining++;
+        }
+
+        if ((BufferOffset == 0) && BlockTransfer) {
+          ReadPacketSize = 1;
+        } else {
+          ReadPacketSize = MIN (LengthRemaining, I2C_MAX_PACKET_SIZE);
+        }
+
+        ContinueTransfer = (LengthRemaining != ReadPacketSize);
+        Status           = TegraI2cSendHeader (Private, SlaveAddress, ReadPacketSize, ReadOperation, LastOperation, ContinueTransfer);
+        while (ReadPacketSize != 0) {
+          UINT32  ReadSize = MIN (sizeof (UINT32), ReadPacketSize);
+          Timeout = I2C_TIMEOUT;
+          do {
+            Data32 = MmioRead32 (Private->BaseAddress + I2C_MST_FIFO_STATUS_0_OFFSET);
+            Data32 = (Data32 & RX_FIFO_FULL_CNT_MASK) >> RX_FIFO_FULL_CNT_SHIFT;
+            if (Data32 == 0) {
+              MicroSecondDelay (1);
+              Timeout--;
+              if (Timeout == 0) {
+                DEBUG ((DEBUG_ERROR, "%a: Timeout waiting for RX Full\r\n", __FUNCTION__));
+                Status = EFI_TIMEOUT;
+                goto Exit;
+              }
+
+              Data32 = MmioRead32 (Private->BaseAddress + I2C_PACKET_TRANSFER_STATUS_0_OFFSET);
+              if ((Data32 & (PACKET_TRANSFER_NOACK_FOR_ADDR| PACKET_TRANSFER_NOACK_FOR_DATA)) != 0) {
+                DEBUG ((DEBUG_ERROR, "%a: NAK for RX\r\n", __FUNCTION__));
+                Status = EFI_NO_RESPONSE;
+                goto Exit;
+              }
+
+              Data32 = MmioRead32 (Private->BaseAddress + I2C_MST_FIFO_STATUS_0_OFFSET);
+              Data32 = (Data32 & RX_FIFO_FULL_CNT_MASK) >> RX_FIFO_FULL_CNT_SHIFT;
+            }
+          } while (Data32 == 0);
+
+          Data32 = MmioRead32 (Private->BaseAddress + I2C_I2C_RX_FIFO_0_OFFSET);
+          if (PecSupported && LastOperation && (LengthRemaining == ReadSize)) {
+            CopyMem (
+              RequestPacket->Operation[PacketIndex].Buffer + BufferOffset,
+              (VOID *)&Data32,
+              ReadSize-1
+              );
+            ReadCrc8 = ((UINT8 *)&Data32)[ReadSize-1];
+          } else {
+            CopyMem (
+              RequestPacket->Operation[PacketIndex].Buffer + BufferOffset,
+              (VOID *)&Data32,
+              ReadSize
+              );
+          }
+
+          if ((BufferOffset == 0) && BlockTransfer) {
+            if (RequestPacket->Operation[PacketIndex].LengthInBytes < (*RequestPacket->Operation[PacketIndex].Buffer + 1)) {
+              Status = EFI_BUFFER_TOO_SMALL;
+              goto Exit;
+            }
+
+            RequestPacket->Operation[PacketIndex].LengthInBytes = *RequestPacket->Operation[PacketIndex].Buffer + 1;
+            LengthRemaining                                     = *RequestPacket->Operation[PacketIndex].Buffer;
+            if (PecSupported && LastOperation) {
+              LengthRemaining++;
+            }
+          } else {
+            LengthRemaining -= ReadSize;
+          }
+
+          ReadPacketSize -= ReadSize;
+          BufferOffset   += ReadSize;
+        }
+      }
+    } while (LengthRemaining != 0);
+
+    if (ReadOperation && PecSupported) {
+      if (RequestPacket->Operation[PacketIndex].LengthInBytes != 0) {
+        Crc8 = CalculateCrc8 (RequestPacket->Operation[PacketIndex].Buffer, RequestPacket->Operation[PacketIndex].LengthInBytes, Crc8, TYPE_CRC8);
+      }
+    }
+
+    // Error Check
+    Timeout = I2C_TIMEOUT;
+    do {
+      MicroSecondDelay (1);
+      Timeout--;
+      if (Timeout == 0) {
+        DEBUG ((DEBUG_ERROR, "%a: Timeout waiting for Packet Complete\r\n", __FUNCTION__));
+        Status = EFI_TIMEOUT;
+        break;
+      }
+
+      Data32 = MmioRead32 (Private->BaseAddress + I2C_INTERRUPT_STATUS_REGISTER_0_OFFSET);
+      MmioWrite32 (Private->BaseAddress + I2C_INTERRUPT_STATUS_REGISTER_0_OFFSET, Data32);
+      if ((Data32 & INTERRUPT_STATUS_NOACK) != 0) {
+        DEBUG ((DEBUG_INFO, "%a: No ACK received\r\n", __FUNCTION__));
+        Status = EFI_NO_RESPONSE;
+        break;
+      }
+
+      if ((Data32 & INTERRUPT_STATUS_ARB_LOST) != 0) {
+        DEBUG ((DEBUG_ERROR, "%a: ARB Lost\r\n", __FUNCTION__));
+        Status = EFI_DEVICE_ERROR;
+        break;
+      }
+
+      if ((Data32 & INTERRUPT_STATUS_PACKET_XFER_COMPLETE) != 0) {
+        Status = EFI_SUCCESS;
+        break;
+      }
+    } while (TRUE);
+
+    if (EFI_ERROR (Status)) {
+      break;
+    }
+  }
+
+  if (!EFI_ERROR (Status)) {
+    if (PecSupported &&
+        ((RequestPacket->Operation[RequestPacket->OperationCount-1].Flags & I2C_FLAG_READ) != 0) &&
+        (ReadCrc8 != Crc8))
+    {
+      DEBUG ((DEBUG_ERROR, "%a: PEC Mismatch, got: 0x%02x expected 0x%02x\r\n", __FUNCTION__, ReadCrc8, Crc8));
+      Status = EFI_DEVICE_ERROR;
+      goto Exit;
+    }
+  }
+
+Exit:
+
+  if (EFI_ERROR (Status)) {
+    This->Reset (This);
+  }
+
+  if (I2cStatus != NULL) {
+    *I2cStatus = Status;
+    Status     = EFI_SUCCESS;
+  }
+
+  if (Event != NULL) {
+    gBS->SignalEvent (Event);
+  }
+
+  return Status;
+}
+
+/**
+  Enumerate the I2C devices
+
+  This function enables the caller to traverse the set of I2C devices
+  on an I2C bus.
+
+  @param[in]  This              The platform data for the next device on
+                                the I2C bus was returned successfully.
+  @param[in, out] Device        Pointer to a buffer containing an
+                                EFI_I2C_DEVICE structure.  Enumeration is
+                                started by setting the initial EFI_I2C_DEVICE
+                                structure pointer to NULL.  The buffer
+                                receives an EFI_I2C_DEVICE structure pointer
+                                to the next I2C device.
+
+  @retval EFI_SUCCESS           The platform data for the next device on
+                                the I2C bus was returned successfully.
+  @retval EFI_INVALID_PARAMETER Device is NULL
+  @retval EFI_NO_MAPPING        *Device does not point to a valid
+                                EFI_I2C_DEVICE structure returned in a
+                                previous call Enumerate().
+
+**/
+EFI_STATUS
+TegraI2cEnumerate (
+  IN CONST EFI_I2C_ENUMERATE_PROTOCOL  *This,
+  IN OUT CONST EFI_I2C_DEVICE          **Device
+  )
+{
+  NVIDIA_TEGRA_I2C_PRIVATE_DATA  *Private;
+  UINTN                          Index;
+
+  if ((This == NULL) ||
+      (Device == NULL))
+  {
+    return EFI_INVALID_PARAMETER;
+  }
+
+  Private = TEGRA_I2C_PRIVATE_DATA_FROM_ENUMERATE (This);
+
+  if (*Device == NULL) {
+    Index = 0;
+  } else {
+    for (Index = 0; Index < Private->NumberOfI2cDevices; Index++) {
+      if (&Private->I2cDevices[Index] == *Device) {
+        break;
+      }
+    }
+
+    if (Index == Private->NumberOfI2cDevices) {
+      return EFI_NO_MAPPING;
+    }
+
+    Index++;
+  }
+
+  if (Index == Private->NumberOfI2cDevices) {
+    *Device = NULL;
+    return EFI_NOT_FOUND;
+  }
+
+  *Device = &Private->I2cDevices[Index];
+  return EFI_SUCCESS;
+}
+
+/**
+  Get the requested I2C bus frequency for a specified bus configuration.
+
+  This function returns the requested I2C bus clock frequency for the
+  I2cBusConfiguration.  This routine is provided for diagnostic purposes
+  and is meant to be called after calling Enumerate to get the
+  I2cBusConfiguration value.
+
+  @param[in] This                 Pointer to an EFI_I2C_ENUMERATE_PROTOCOL
+                                  structure.
+  @param[in] I2cBusConfiguration  I2C bus configuration to access the I2C
+                                  device
+  @param[out] *BusClockHertz      Pointer to a buffer to receive the I2C
+                                  bus clock frequency in Hertz
+
+  @retval EFI_SUCCESS           The I2C bus frequency was returned
+                                successfully.
+  @retval EFI_INVALID_PARAMETER BusClockHertz was NULL
+  @retval EFI_NO_MAPPING        Invalid I2cBusConfiguration value
+
+**/
+EFI_STATUS
+TegraI2cGetBusFrequency (
+  IN CONST EFI_I2C_ENUMERATE_PROTOCOL  *This,
+  IN UINTN                             I2cBusConfiguration,
+  OUT UINTN                            *BusClockHertz
+  )
+{
+  NVIDIA_TEGRA_I2C_PRIVATE_DATA  *Private = NULL;
+
+  if ((This == NULL) ||
+      (NULL == BusClockHertz))
+  {
+    return EFI_INVALID_PARAMETER;
+  }
+
+  Private = TEGRA_I2C_PRIVATE_DATA_FROM_ENUMERATE (This);
+
+  *BusClockHertz = Private->BusClockHertz;
+  return EFI_SUCCESS;
+}
+
+/**
+  Enable access to an I2C bus configuration.
+
+  This routine must be called at or below TPL_NOTIFY.  For synchronous
+  requests this routine must be called at or below TPL_CALLBACK.
+
+  Reconfigure the switches and multiplexers in the I2C bus to enable
+  access to a specific I2C bus configuration.  Also select the maximum
+  clock frequency for this I2C bus configuration.
+
+  This routine uses the I2C Master protocol to perform I2C transactions
+  on the local bus.  This eliminates any recursion in the I2C stack for
+  configuration transactions on the same I2C bus.  This works because the
+  local I2C bus is idle while the I2C bus configuration is being enabled.
+
+  If I2C transactions must be performed on other I2C busses, then the
+  EFI_I2C_HOST_PROTOCOL, the EFI_I2C_IO_PROTCOL, or a third party I2C
+  driver interface for a specific device must be used.  This requirement
+  is because the I2C host protocol controls the flow of requests to the
+  I2C controller.  Use the EFI_I2C_HOST_PROTOCOL when the I2C device is
+  not enumerated by the EFI_I2C_ENUMERATE_PROTOCOL.  Use a protocol
+  produced by a third party driver when it is available or the
+  EFI_I2C_IO_PROTOCOL when the third party driver is not available but
+  the device is enumerated with the EFI_I2C_ENUMERATE_PROTOCOL.
+
+  When Event is NULL, EnableI2cBusConfiguration operates synchronously
+  and returns the I2C completion status as its return value.
+
+  @param[in]  This            Pointer to an EFI_I2C_BUS_CONFIGURATION_MANAGEMENT_PROTOCOL
+                              structure.
+  @param[in]  I2cBusConfiguration Index of an I2C bus configuration.  All
+                                  values in the range of zero to N-1 are
+                                  valid where N is the total number of I2C
+                                  bus configurations for an I2C bus.
+  @param[in]  Event           Event to signal when the transaction is complete
+  @param[out] I2cStatus       Buffer to receive the transaction status.
+
+  @return  When Event is NULL, EnableI2cBusConfiguration operates synchrouously
+  and returns the I2C completion status as its return value.  In this case it is
+  recommended to use NULL for I2cStatus.  The values returned from
+  EnableI2cBusConfiguration are:776645563850
+
+  @retval EFI_SUCCESS           The asynchronous bus configuration request
+                                was successfully started when Event is not
+                                NULL.BpmpIpcEvent
+  @retval EFI_SUCCESS           The bus configuration request completed
+                                successfully when Event is NULL.
+  @retval EFI_DEVICE_ERROR      The bus configuration failed.
+  @retval EFI_NO_MAPPING        Invalid I2cBusConfiguration value
+
+**/
+EFI_STATUS
+TegraI2cEnableI2cBusConfiguration (
+  IN CONST EFI_I2C_BUS_CONFIGURATION_MANAGEMENT_PROTOCOL  *This,
+  IN UINTN                                                I2cBusConfiguration,
+  IN EFI_EVENT                                            Event      OPTIONAL,
+  IN EFI_STATUS                                           *I2cStatus OPTIONAL
+  )
+{
+  NVIDIA_TEGRA_I2C_PRIVATE_DATA  *Private = NULL;
+  EFI_I2C_REQUEST_PACKET         RequestPacket;
+
+  if (I2cBusConfiguration != 0) {
+    EFI_STATUS   I2CRequestStatus;
+
+    Private = TEGRA_I2C_PRIVATE_DATA_FROM_BUS_CONFIGURATION (This);
+
+    // There must be an I2C mux or switch (currently we only support PCA954x compatible muxes)
+    NVIDIA_TEGRA_I2C_BUS_CONFIGURATION Config;
+    Config.Value = I2cBusConfiguration;
+
+    UINT8 MuxChannel = 0;
+    if (Config.Fields.MuxType == MUX) {
+      MuxChannel = Config.Fields.Channel;
+      MuxChannel |= (1 << Config.Fields.EnableBitNumber);
+    } else if (Config.Fields.MuxType == SWITCH) {
+      MuxChannel = (1 << Config.Fields.Channel); // This forces a single channel at a time and makes switches behave like muxes, but that's ok...
+    }
+    RequestPacket.OperationCount = 1;
+    RequestPacket.Operation[0].Flags = 0; // Write
+    RequestPacket.Operation[0].LengthInBytes = sizeof(MuxChannel);
+    RequestPacket.Operation[0].Buffer = &MuxChannel;
+
+    I2CRequestStatus = Private->I2cMaster.StartRequest(&Private->I2cMaster, Config.Fields.MuxAddress, &RequestPacket, NULL, NULL);
+    DEBUG((DEBUG_INFO, "%a: Got a non-zero I2cBusConfiguration %x, Mux: %x, Channel: %x, setting I2C Mux register status: %d\n", __FUNCTION__, I2cBusConfiguration, Config.Fields.MuxAddress, Config.Fields.Channel, I2CRequestStatus));
+  }
+
+  if (NULL != Event) {
+    if (NULL == I2cStatus) {
+      return EFI_INVALID_PARAMETER;
+    }
+
+    *I2cStatus = EFI_SUCCESS;
+    gBS->SignalEvent (Event);
+  }
+
+  return EFI_SUCCESS;
+}
+
+EFI_STATUS
+TegraI2cLookupSlaveDeviceTreeNode(
+  IN CONST NVIDIA_TEGRA_I2C_SLAVE_DEVICE_TREE_NODE_PROTOCOL *This,
+  IN CONST EFI_GUID                                         *DeviceGuid,
+  IN UINT32                                                 DeviceIndex,
+  OUT NVIDIA_DEVICE_TREE_NODE_PROTOCOL                      *DeviceTreeNode
+  )
+{
+  NVIDIA_TEGRA_I2C_PRIVATE_DATA  *Private = NULL;
+
+  if (DeviceTreeNode == NULL || DeviceGuid == NULL) {
+    DEBUG ((DEBUG_ERROR, "%a: NULL DeviceTreeNode or DeviceGuid received\r\n", __FUNCTION__));
+    return EFI_INVALID_PARAMETER;
+  }
+
+  Private = TEGRA_I2C_PRIVATE_DATA_FROM_SLAVE_DEVICE_TREE_NODE(This);
+  for (INT32 i = 0; i < Private->NumberOfI2cDevices; i++) {
+    if (CompareGuid (Private->I2cDevices[i].DeviceGuid, DeviceGuid ) && Private->I2cDevices[i].DeviceIndex == DeviceIndex) {
+      DeviceTreeNode->DeviceTreeBase = Private->DeviceTreeBase;
+      DeviceTreeNode->NodeOffset = Private->SlaveDeviceTreeNodeOffsets[i];
+      return EFI_SUCCESS;
+    }
+  }
+  return EFI_NOT_FOUND;
+}
+
+/**
+  This routine is called to add an I2C device to the controller.
+
+  @param[in] Private              Driver's private data.
+  @param[in] I2cAddress           Address of the device.
+  @param[in] DeviceGuid           GUID to identify the device type.
+  @param[in] I2cBusConfiguration  The bus configuration (mux + switch settings) needed to access the device
+  @param[in] DeviceTreeNodeOffset The offset of this device within the FDT
+
+  @retval EFI_SUCCESS             Device added.
+  @retval other                   Some error occurs when device is being added.
+
+**/
+EFI_STATUS
+TegraI2cAddDevice (
+  IN NVIDIA_TEGRA_I2C_PRIVATE_DATA  *Private,
+  IN UINT32                         I2cAddress,
+  IN EFI_GUID                       *DeviceGuid,
+  IN UINT32                         I2cBusConfiguration,
+  IN UINT32                         DeviceTreeNodeOffset
+  )
+{
+  if (Private->NumberOfI2cDevices >= MAX_I2C_DEVICES) {
+    DEBUG ((DEBUG_ERROR, "%a: Too many i2c devices detected, increase limit\r\n", __FUNCTION__));
+    ASSERT (FALSE);
+    return EFI_OUT_OF_RESOURCES;
+  }
+
+  Private->SlaveAddressArray[Private->NumberOfI2cDevices * MAX_SLAVES_PER_DEVICE] = I2cAddress;
+  Private->I2cDevices[Private->NumberOfI2cDevices].DeviceGuid                     = DeviceGuid;
+  Private->I2cDevices[Private->NumberOfI2cDevices].DeviceIndex                    = Private->NumberOfI2cDevices | (Private->ControllerId << 16); // Makes sure this is unique, even if a phandle is missing due to not being referenced elsewhere in the DT;
+  Private->I2cDevices[Private->NumberOfI2cDevices].HardwareRevision               = 1;
+  Private->I2cDevices[Private->NumberOfI2cDevices].I2cBusConfiguration            = I2cBusConfiguration;
+  Private->I2cDevices[Private->NumberOfI2cDevices].SlaveAddressCount              = 1;
+  Private->I2cDevices[Private->NumberOfI2cDevices].SlaveAddressArray              = &Private->SlaveAddressArray[Private->NumberOfI2cDevices * MAX_SLAVES_PER_DEVICE];
+  Private->SlaveDeviceTreeNodeOffsets[Private->NumberOfI2cDevices]                = DeviceTreeNodeOffset;
+
+  Private->NumberOfI2cDevices++;
+
+  return EFI_SUCCESS;
+}
+
+/**
+  This routine is called right after the .Supported() called and
+  Start this driver on ControllerHandle.
+
+  @param[in] DriverHandle             Handle of the driver.
+  @param[in] ControllerHandle         Handle of the controller.
+  @param[in] DeviceTreeNode           Pointer to the device tree node protocol is available.
+
+  @retval EFI_SUCCESS           This driver is added to this device.
+  @retval EFI_ALREADY_STARTED   This driver is already running on this device.
+  @retval other                 Some error occurs when binding this driver to this device.
+
+**/
+EFI_STATUS
+EFIAPI
+TegraI2CDriverBindingStart (
+  IN  EFI_HANDLE                              DriverHandle,
+  IN  EFI_HANDLE                              ControllerHandle,
+  IN  CONST NVIDIA_DEVICE_TREE_NODE_PROTOCOL  *DeviceTreeNode OPTIONAL
+  )
+{
+  EFI_STATUS                       Status;
+  NVIDIA_TEGRA_I2C_PRIVATE_DATA    *Private = NULL;
+  UINTN                            RegionSize;
+  CONST UINT32                     *DtClockHertz;
+  CONST UINT32                     *DtControllerId;
+  UINT32                           Data32;
+  UINTN                            Index;
+  NON_DISCOVERABLE_DEVICE          *Device;
+  INT32                            I2cNodeOffset = 0;
+  UINT32                           I2cAddress;
+  INT32                            EepromManagerNodeOffset;
+  UINT32                           I2cNodeHandle;
+  INT32                            EepromManagerBusNodeOffset;
+  CONST UINT32                     *I2cBusProperty;
+  INT32                            I2cBusHandleLength;
+  UINT32                           I2cBusHandle;
+  INT32                            EepromNodeOffset;
+  CONST VOID                       *Property;
+  INT32                            PropertyLen;
+  EFI_GUID                         *DeviceGuid;
+  EFI_DEVICE_PATH                  *OldDevicePath;
+  EFI_DEVICE_PATH                  *NewDevicePath;
+  EFI_DEVICE_PATH_PROTOCOL         *DevicePathNode;
+  EFI_GCD_MEMORY_SPACE_DESCRIPTOR  Descriptor;
+
+  Status = gBS->HandleProtocol (
+                  ControllerHandle,
+                  &gNVIDIANonDiscoverableDeviceProtocolGuid,
+                  (VOID **)&Device
+                  );
+  if (EFI_ERROR (Status)) {
+    DEBUG ((DEBUG_ERROR, "Failed to get non discoverable protocol\r\n"));
+    return Status;
+  }
+
+  Private = (NVIDIA_TEGRA_I2C_PRIVATE_DATA *)AllocateRuntimeZeroPool (sizeof (NVIDIA_TEGRA_I2C_PRIVATE_DATA));
+  if (NULL == Private) {
+    DEBUG ((DEBUG_ERROR, "%a: Failed to allocate private data\r\n", __FUNCTION__));
+    Status = EFI_OUT_OF_RESOURCES;
+    goto ErrorExit;
+  }
+
+  ASSERT (mI2cMasterCount < MAX_I2C_MASTERS);
+  mI2cPrivate[mI2cMasterCount++] = Private;
+
+  Private->Signature                                      = TEGRA_I2C_SIGNATURE;
+  Private->I2cMaster.SetBusFrequency                      = TegraI2cSetBusFrequency;
+  Private->I2cMaster.Reset                                = TegraI2cReset;
+  Private->I2cMaster.StartRequest                         = TegraI2cStartRequest;
+  Private->I2cMaster.I2cControllerCapabilities            = &Private->I2cControllerCapabilities;
+  Private->I2cControllerCapabilities.MaximumReceiveBytes  = SIZE_64KB;
+  Private->I2cControllerCapabilities.MaximumTransmitBytes = SIZE_64KB;
+  Private->I2cControllerCapabilities.MaximumTotalBytes    = SIZE_64KB;
+  Private->I2cControllerCapabilities.StructureSizeInBytes = sizeof (Private->I2cControllerCapabilities);
+  Private->I2cEnumerate.Enumerate                         = TegraI2cEnumerate;
+  Private->I2cEnumerate.GetBusFrequency                   = TegraI2cGetBusFrequency;
+  Private->I2CConfiguration.EnableI2cBusConfiguration     = TegraI2cEnableI2cBusConfiguration;
+  Private->I2cSlaveDeviceTreeNode.LookupNode              = TegraI2cLookupSlaveDeviceTreeNode;
+
+  Private->ProtocolsInstalled                             = FALSE;
+  Private->DeviceTreeBase                                 = DeviceTreeNode->DeviceTreeBase;
+  Private->DeviceTreeNodeOffset                           = DeviceTreeNode->NodeOffset;
+  Private->ConfigurationChanged                           = TRUE;
+  Private->ControllerHandle                               = ControllerHandle;
+  Private->DeviceTreeNode                                 = DeviceTreeNode;
+  Private->PacketId                                       = 0;
+  Private->HighSpeed                                      = FALSE;
+
+  Private->PinControlConfigured = FALSE;
+  Property                      = fdt_getprop (DeviceTreeNode->DeviceTreeBase, DeviceTreeNode->NodeOffset, "pinctrl-0", NULL);
+  if (Property != NULL) {
+    Private->PinControlId = SwapBytes32 (*(CONST UINT32 *)Property);
+  } else {
+    Private->PinControlId = 0;
+  }
+
+  DtControllerId = (CONST UINT32 *)fdt_getprop (DeviceTreeNode->DeviceTreeBase, DeviceTreeNode->NodeOffset, "nvidia,hw-instance-id", NULL);
+  if (NULL != DtControllerId) {
+    Private->ControllerId = SwapBytes32 (*DtControllerId);
+    if (Private->ControllerId > 0xf) {
+      DEBUG ((DEBUG_ERROR, "%a: Controller Id out of range (%x) setting to 0xf\r\n", __FUNCTION__, Private->ControllerId));
+      Private->ControllerId = 0xf;
+    }
+  } else {
+    CHAR8  I2cName[] = "i2cx";
+    Private->ControllerId = 0xf;
+
+    for (Index = 0; Index <= 9; Index++) {
+      INT32        AliasOffset;
+      CONST CHAR8  *AliasName;
+      AsciiSPrint (I2cName, sizeof (I2cName), "i2c%u", Index);
+      AliasName = fdt_get_alias (DeviceTreeNode->DeviceTreeBase, I2cName);
+      if (AliasName == NULL) {
+        break;
+      }
+
+      AliasOffset = fdt_path_offset (DeviceTreeNode->DeviceTreeBase, AliasName);
+      if (AliasOffset == DeviceTreeNode->NodeOffset) {
+        Private->ControllerId = Index;
+        break;
+      }
+    }
+
+    if (Private->ControllerId == 0xf) {
+      DEBUG ((DEBUG_WARN, "%a: no nvidia,hw-instance-id in dt or alias, defaulting to %d\r\n", __FUNCTION__, Private->ControllerId));
+    }
+  }
+
+  // Add controller device node
+  Status = gBS->HandleProtocol (
+                  ControllerHandle,
+                  &gEfiDevicePathProtocolGuid,
+                  (VOID **)&OldDevicePath
+                  );
+  if (!EFI_ERROR (Status)) {
+    DevicePathNode = OldDevicePath;
+    // Check to make sure we haven't already added controller
+    while (!IsDevicePathEnd (DevicePathNode)) {
+      if ((DevicePathType (DevicePathNode) == HARDWARE_DEVICE_PATH) &&
+          (DevicePathSubType (DevicePathNode) == HW_CONTROLLER_DP))
+      {
+        break;
+      }
+
+      DevicePathNode = NextDevicePathNode (DevicePathNode);
+    }
+
+    if (IsDevicePathEnd (DevicePathNode)) {
+      ControllerNode.ControllerNumber = Private->ControllerId;
+      NewDevicePath                   = AppendDevicePathNode (OldDevicePath, (EFI_DEVICE_PATH_PROTOCOL *)&ControllerNode);
+      if (NewDevicePath == NULL) {
+        DEBUG ((DEBUG_ERROR, "%a: Failed to create new device path\r\n", __FUNCTION__));
+        Status = EFI_OUT_OF_RESOURCES;
+        goto ErrorExit;
+      }
+
+      Status = gBS->ReinstallProtocolInterface (
+                      ControllerHandle,
+                      &gEfiDevicePathProtocolGuid,
+                      OldDevicePath,
+                      NewDevicePath
+                      );
+      if (EFI_ERROR (Status)) {
+        DEBUG ((DEBUG_ERROR, "%a: Failed to update device path, %r\r\n", __FUNCTION__, Status));
+        goto ErrorExit;
+      }
+    }
+  }
+
+  Status = DeviceDiscoveryGetMmioRegion (ControllerHandle, 0, &Private->BaseAddress, &RegionSize);
+  if (EFI_ERROR (Status)) {
+    DEBUG ((DEBUG_ERROR, "TegraI2cDxe: Failed to get region location (%r)\r\n", Status));
+    goto ErrorExit;
+  }
+
+  // Convert to runtime memory
+  Status = gDS->GetMemorySpaceDescriptor (Private->BaseAddress, &Descriptor);
+  if (EFI_ERROR (Status)) {
+    DEBUG ((DEBUG_ERROR, "%a: Failed to be memory descriptor\r\n", __FUNCTION__));
+    return Status;
+  }
+
+  Status = gDS->SetMemorySpaceAttributes (
+                  Descriptor.BaseAddress,
+                  Descriptor.Length,
+                  Descriptor.Attributes | EFI_MEMORY_RUNTIME
+                  );
+  if (EFI_ERROR (Status)) {
+    DEBUG ((DEBUG_ERROR, "%a: Failed to set memory as runtime\r\n", __FUNCTION__));
+    return Status;
+  }
+
+  // Initialize controller
+  Status = TegraI2cReset (&Private->I2cMaster);
+  if (EFI_ERROR (Status)) {
+    DEBUG ((DEBUG_ERROR, "%a, Failed to reset I2C (%r)\r\n", __FUNCTION__, Status));
+    goto ErrorExit;
+  }
+
+  MmioWrite32 (Private->BaseAddress + I2C_I2C_TLOW_SEXT_0_OFFSET, 0);
+  MmioWrite32 (Private->BaseAddress + I2C_I2C_CMD_ADDR0_0_OFFSET, 0);
+  MmioWrite32 (Private->BaseAddress + I2C_I2C_CMD_ADDR1_0_OFFSET, 0);
+  MmioWrite32 (Private->BaseAddress + I2C_I2C_CMD_DATA1_0_OFFSET, 0);
+  MmioWrite32 (Private->BaseAddress + I2C_I2C_CMD_DATA2_0_OFFSET, 0);
+  MmioWrite32 (Private->BaseAddress + I2C_I2C_CLKEN_OVERRIDE_0_OFFSET, 0);
+  MmioWrite32 (Private->BaseAddress + I2C_I2C_DEBUG_CONTROL_0_OFFSET, 0);
+  MmioWrite32 (Private->BaseAddress + I2C_I2C_INTERRUPT_SET_REGISTER_0_OFFSET, 0);
+
+  DtClockHertz = (CONST UINT32 *)fdt_getprop (DeviceTreeNode->DeviceTreeBase, DeviceTreeNode->NodeOffset, "clock-frequency", NULL);
+  if (NULL != DtClockHertz) {
+    Private->BusClockHertz = SwapBytes32 (*DtClockHertz);
+  } else {
+    DEBUG ((DEBUG_WARN, "%a: no clock-frequency in dt, defaulting to %lu\r\n", __FUNCTION__, STD_SPEED));
+    Private->BusClockHertz = STD_SPEED;
+  }
+
+  Status = TegraI2cSetBusFrequency (&Private->I2cMaster, &Private->BusClockHertz);
+  if (EFI_ERROR (Status)) {
+    DEBUG ((DEBUG_ERROR, "%a: Failed to set clock frequency (%r)\r\n", __FUNCTION__, Status));
+  }
+
+  Data32 = I2C_I2C_CNFG_0_PACKET_MODE_EN | I2C_I2C_CNFG_0_NEW_MASTER_FSM;
+  if (Private->BusClockHertz <= HS_SPEED) {
+    Data32 |= (0x2 << I2C_I2C_CNFG_0_DEBOUNCE_CNT_SHIFT);
+  }
+
+  if (NULL != fdt_get_property (DeviceTreeNode->DeviceTreeBase, DeviceTreeNode->NodeOffset, "multi-master", NULL)) {
+    Data32 |= I2C_I2C_CNFG_0_MULTI_MASTER_MODE;
+  }
+
+  MmioWrite32 (Private->BaseAddress + I2C_I2C_CNFG_0_OFFSET, Data32);
+
+  Private->ConfigurationChanged = TRUE;
+  Status                        = TegraI2cLoadConfiguration (Private);
+  if (EFI_ERROR (Status)) {
+    DEBUG ((DEBUG_ERROR, "%a: Failed to load configuration (%r)\r\n", __FUNCTION__, Status));
+    goto ErrorExit;
+  }
+
+  PropertyLen                 = 0;
+  Private->NumberOfI2cDevices = 0;
+
+  I2cNodeHandle = fdt_get_phandle (DeviceTreeNode->DeviceTreeBase, DeviceTreeNode->NodeOffset);
+  fdt_for_each_subnode (I2cNodeOffset, DeviceTreeNode->DeviceTreeBase, DeviceTreeNode->NodeOffset) {
+    if (fdt_node_check_compatible (
+          DeviceTreeNode->DeviceTreeBase,
+          I2cNodeOffset,
+          "atmel,24c02"
+          ) == 0)
+    {
+      Property = fdt_getprop (DeviceTreeNode->DeviceTreeBase, I2cNodeOffset, "reg", &PropertyLen);
+      if ((Property != NULL) && (PropertyLen == sizeof (UINT32))) {
+        gBS->CopyMem (&I2cAddress, (VOID *)Property, PropertyLen);
+        I2cAddress = SwapBytes32 (I2cAddress);
+        DEBUG ((DEBUG_INFO, "%a: Eeprom Found.\n", __FUNCTION__));
+        DeviceGuid = &gNVIDIAEeprom;
+        Status     = TegraI2cAddDevice (
+                       Private,
+                       I2cAddress,
+                       DeviceGuid,
+                       0,
+                       I2cNodeOffset
+                       );
+        if (EFI_ERROR (Status)) {
+          goto ErrorExit;
+        }
+        DEBUG ((DEBUG_INFO, "%a: Eeprom Slave Address: 0x%lx on I2c Bus 0x%lx.\n", __FUNCTION__, I2cAddress, Private->ControllerId));
+      }
+    } else if (fdt_node_check_compatible (
+                 DeviceTreeNode->DeviceTreeBase,
+                 I2cNodeOffset,
+                 "ti,tca9539"
+                 ) == 0)
+    {
+      Property = fdt_getprop (DeviceTreeNode->DeviceTreeBase, I2cNodeOffset, "reg", &PropertyLen);
+      if ((Property != NULL) && (PropertyLen == sizeof (UINT32))) {
+        gBS->CopyMem (&I2cAddress, (VOID *)Property, PropertyLen);
+        I2cAddress = SwapBytes32 (I2cAddress);
+        DEBUG ((DEBUG_INFO, "%a: TCA9539 Found.\n", __FUNCTION__));
+        DeviceGuid = &gNVIDIAI2cTca9539;
+        Status     = TegraI2cAddDevice (
+                       Private,
+                       I2cAddress,
+                       DeviceGuid,
+                       0,
+                       I2cNodeOffset
+                       );
+        if (EFI_ERROR (Status)) {
+          goto ErrorExit;
+        }
+
+        DEBUG ((DEBUG_INFO, "%a: TCA9539 Slave Address: 0x%lx on I2c Bus 0x%lx.\n", __FUNCTION__, I2cAddress, Private->ControllerId));
+      }
+    } else if (fdt_node_check_compatible (
+                 DeviceTreeNode->DeviceTreeBase,
+                 I2cNodeOffset,
+                 "nxp,pca9535"
+                 ) == 0)
+    {
+      Property = fdt_getprop (DeviceTreeNode->DeviceTreeBase, I2cNodeOffset, "reg", &PropertyLen);
+      if ((Property != NULL) && (PropertyLen == sizeof (UINT32))) {
+        gBS->CopyMem (&I2cAddress, (VOID *)Property, PropertyLen);
+        I2cAddress = SwapBytes32 (I2cAddress);
+        DEBUG ((DEBUG_INFO, "%a: PCA9535 Found.\n", __FUNCTION__));
+        DeviceGuid = &gNVIDIAI2cPca9535;
+        Status     = TegraI2cAddDevice (
+                       Private,
+                       I2cAddress,
+                       DeviceGuid,
+                       0,
+                       I2cNodeOffset
+                       );
+        if (EFI_ERROR (Status)) {
+          goto ErrorExit;
+        }
+
+        DEBUG ((DEBUG_INFO, "%a: PCA9535 Slave Address: 0x%lx on I2c Bus 0x%lx.\n", __FUNCTION__, I2cAddress, Private->ControllerId));
+      }
+    } else if (fdt_node_check_compatible(DeviceTreeNode->DeviceTreeBase, I2cNodeOffset, "nxp,pca9540") == 0 ||
+	       fdt_node_check_compatible(DeviceTreeNode->DeviceTreeBase, I2cNodeOffset, "nxp,pca9542") == 0 ||
+	       fdt_node_check_compatible(DeviceTreeNode->DeviceTreeBase, I2cNodeOffset, "nxp,pca9543") == 0 ||
+	       fdt_node_check_compatible(DeviceTreeNode->DeviceTreeBase, I2cNodeOffset, "nxp,pca9544") == 0 ||
+	       fdt_node_check_compatible(DeviceTreeNode->DeviceTreeBase, I2cNodeOffset, "nxp,pca9545") == 0 ||
+	       fdt_node_check_compatible(DeviceTreeNode->DeviceTreeBase, I2cNodeOffset, "nxp,pca9546") == 0 ||
+	       fdt_node_check_compatible(DeviceTreeNode->DeviceTreeBase, I2cNodeOffset, "nxp,pca9547") == 0 ||
+	       fdt_node_check_compatible(DeviceTreeNode->DeviceTreeBase, I2cNodeOffset, "nxp,pca9548") == 0) {
+
+      enum MuxType MuxTypeVal;
+      UINT8 EnableBit = 0;
+      if (fdt_node_check_compatible(DeviceTreeNode->DeviceTreeBase, I2cNodeOffset, "nxp,pca9540") == 0 ||
+	  fdt_node_check_compatible(DeviceTreeNode->DeviceTreeBase, I2cNodeOffset, "nxp,pca9542") == 0 ||
+	  fdt_node_check_compatible(DeviceTreeNode->DeviceTreeBase, I2cNodeOffset, "nxp,pca9544") == 0) {
+	MuxTypeVal = MUX;
+	EnableBit = 2;
+      } else if (fdt_node_check_compatible(DeviceTreeNode->DeviceTreeBase, I2cNodeOffset, "nxp,pca9547") == 0) {
+	MuxTypeVal = MUX;
+	EnableBit = 3;
+      } else if (fdt_node_check_compatible(DeviceTreeNode->DeviceTreeBase, I2cNodeOffset, "nxp,pca9543") == 0 ||
+		 fdt_node_check_compatible(DeviceTreeNode->DeviceTreeBase, I2cNodeOffset, "nxp,pca9545") == 0 ||
+		 fdt_node_check_compatible(DeviceTreeNode->DeviceTreeBase, I2cNodeOffset, "nxp,pca9546") == 0 ||
+		 fdt_node_check_compatible(DeviceTreeNode->DeviceTreeBase, I2cNodeOffset, "nxp,pca9548") == 0) {
+	MuxTypeVal = SWITCH;
+      }
+
+      Property = fdt_getprop(DeviceTreeNode->DeviceTreeBase, I2cNodeOffset, "reg", &PropertyLen);
+      if ((Property != NULL) && (PropertyLen == sizeof(UINT32))) {
+        gBS->CopyMem(&I2cAddress, (VOID *) Property, PropertyLen);
+        I2cAddress = SwapBytes32(I2cAddress);
+        DEBUG((DEBUG_INFO, "%a: PCA954x Found.\n", __FUNCTION__));
+        DeviceGuid = &gNVIDIAI2cPca954x;
+        Status = TegraI2cAddDevice(
+                Private,
+                I2cAddress,
+                DeviceGuid,
+                0,
+                I2cNodeOffset
+		);
+        if (EFI_ERROR(Status)) {
+          goto ErrorExit;
+        }
+
+        INT32 I2cMuxNodeOffset = I2cNodeOffset;
+        DEBUG((DEBUG_INFO, "%a: PCA954x Slave Address: 0x%lx on I2c Bus 0x%lx.\n", __FUNCTION__, I2cAddress, Private->ControllerId));
+        INT32 MuxI2CControlAddress = I2cAddress;
+
+        if ((Property != NULL) && (PropertyLen == sizeof(UINT32))) {
+          fdt_for_each_subnode(I2cMuxNodeOffset, DeviceTreeNode->DeviceTreeBase, I2cNodeOffset) {
+            UINT32 I2cMuxChannelReg;
+
+            Property = fdt_getprop(DeviceTreeNode->DeviceTreeBase, I2cMuxNodeOffset, "reg", &PropertyLen);
+            if ((Property != NULL) && (PropertyLen == sizeof(UINT32))) {
+              gBS->CopyMem(&I2cMuxChannelReg, (VOID *) Property, PropertyLen);
+              I2cMuxChannelReg = SwapBytes32(I2cMuxChannelReg);
+              INT32 I2cMuxSubNodeOffset = I2cNodeOffset;
+              fdt_for_each_subnode(I2cMuxSubNodeOffset, DeviceTreeNode->DeviceTreeBase, I2cMuxNodeOffset) {
+
+                if (fdt_node_check_compatible(
+                          DeviceTreeNode->DeviceTreeBase,
+                          I2cMuxSubNodeOffset,
+                          "atmel,24c02") == 0) {
+
+                  UINT32 I2cAddressEeprom;
+                  Property = fdt_getprop(DeviceTreeNode->DeviceTreeBase, I2cMuxSubNodeOffset, "reg", &PropertyLen);
+                  if ((Property != NULL) && (PropertyLen == sizeof(UINT32))) {
+                    gBS->CopyMem(&I2cAddressEeprom, (VOID *) Property, PropertyLen);
+                    I2cAddressEeprom = SwapBytes32(I2cAddressEeprom);
+                    DeviceGuid = &gNVIDIAEeprom;
+                    // encodes all the information needed to set the mux channel into 32 bits.
+                    // Might be more compliant  to allocate an array in Private and index that instead though?
+		    NVIDIA_TEGRA_I2C_BUS_CONFIGURATION BusConfiguration;
+		    BusConfiguration.Value = 0;
+		    BusConfiguration.Fields.MuxAddress = MuxI2CControlAddress;
+		    BusConfiguration.Fields.Channel    = I2cMuxChannelReg;
+		    BusConfiguration.Fields.EnableBitNumber = EnableBit;
+		    BusConfiguration.Fields.MuxType    = MuxTypeVal;
+
+                    Status = TegraI2cAddDevice(
+                            Private,
+                            I2cAddressEeprom,
+                            DeviceGuid,
+			    BusConfiguration.Value,
+			    I2cMuxSubNodeOffset
+			    );
+
+                    if (EFI_ERROR(Status)) {
+                      goto ErrorExit;
+                    }
+
+                    DEBUG((DEBUG_INFO, "%a: Got an atmel,24c02 at mux channel %x with reg address: %x\n", __FUNCTION__, I2cMuxChannelReg, I2cAddressEeprom));
+                  }
+                }
+              }
+            }
+          }
+        }
+      }
+    } else if (fdt_node_check_compatible (
+                 DeviceTreeNode->DeviceTreeBase,
+                 I2cNodeOffset,
+                 "nvidia,ncp81599"
+                 ) == 0)
+    {
+      Property = fdt_getprop (DeviceTreeNode->DeviceTreeBase, I2cNodeOffset, "reg", &PropertyLen);
+      if ((Property != NULL) && (PropertyLen == sizeof (UINT32))) {
+        gBS->CopyMem (&I2cAddress, (VOID *)Property, PropertyLen);
+        I2cAddress = SwapBytes32 (I2cAddress);
+        DEBUG ((DEBUG_INFO, "%a: NCP81599 Found.\n", __FUNCTION__));
+        DeviceGuid = &gNVIDIAI2cNcp81599;
+        Status     = TegraI2cAddDevice (
+                       Private,
+                       I2cAddress,
+                       DeviceGuid,
+                       0,
+                       I2cNodeOffset
+                       );
+        if (EFI_ERROR (Status)) {
+          goto ErrorExit;
+        }
+      }
+    } else if (fdt_node_check_compatible (
+                 DeviceTreeNode->DeviceTreeBase,
+                 I2cNodeOffset,
+                 "nuvoton,nct3018y"
+                 ) == 0)
+    {
+      Property = fdt_getprop (DeviceTreeNode->DeviceTreeBase, I2cNodeOffset, "reg", &PropertyLen);
+      if ((Property != NULL) && (PropertyLen == sizeof (UINT32))) {
+        gBS->CopyMem (&I2cAddress, (VOID *)Property, PropertyLen);
+        I2cAddress = SwapBytes32 (I2cAddress);
+        DEBUG ((DEBUG_INFO, "%a: NCT3018Y Found.\n", __FUNCTION__));
+        DeviceGuid = &gNVIDIAI2cNct3018y;
+        Status     = TegraI2cAddDevice (
+                       Private,
+                       I2cAddress,
+                       DeviceGuid,
+                       0,
+                       I2cNodeOffset
+                       );
+        if (EFI_ERROR (Status)) {
+          goto ErrorExit;
+        }
+      }
+    } else if (fdt_node_check_compatible (
+                 DeviceTreeNode->DeviceTreeBase,
+                 I2cNodeOffset,
+                 "ssif-bmc"
+                 ) == 0)
+    {
+      Property = fdt_getprop (DeviceTreeNode->DeviceTreeBase, I2cNodeOffset, "reg", &PropertyLen);
+      if ((Property != NULL) && (PropertyLen == sizeof (UINT32))) {
+        gBS->CopyMem (&I2cAddress, (VOID *)Property, PropertyLen);
+        I2cAddress = SwapBytes32 (I2cAddress);
+        DEBUG ((DEBUG_INFO, "%a: BMC-SSIF Slave Address: 0x%lx on I2c Bus 0x%lx.\n", __FUNCTION__, I2cAddress, Private->ControllerId));
+        DeviceGuid = &gNVIDIAI2cBmcSSIF;
+        Status     = TegraI2cAddDevice (
+                       Private,
+                       I2cAddress,
+                       DeviceGuid,
+                       0,
+                       I2cNodeOffset
+                       );
+        if (EFI_ERROR (Status)) {
+          goto ErrorExit;
+        }
+
+        // Leave i2c for bmc activated on exit boot services
+        Private->SkipOnExitDisabled = TRUE;
+      }
+    } else if (fdt_node_check_compatible (
+                 DeviceTreeNode->DeviceTreeBase,
+                 I2cNodeOffset,
+                 "nvidia,fpga-cfr"
+                 ) == 0)
+    {
+      Property = fdt_getprop (DeviceTreeNode->DeviceTreeBase, I2cNodeOffset, "reg", &PropertyLen);
+      if ((Property != NULL) && (PropertyLen == sizeof (UINT32))) {
+        gBS->CopyMem (&I2cAddress, (VOID *)Property, PropertyLen);
+        I2cAddress = SwapBytes32 (I2cAddress);
+        DEBUG ((DEBUG_INFO, "%a: FPGA I2C Slave Address: 0x%lx on I2c Bus 0x%lx.\n", __FUNCTION__, I2cAddress, Private->ControllerId));
+        DeviceGuid = &gNVIDIAI2cFpga;
+        Status     = TegraI2cAddDevice (
+                       Private,
+                       I2cAddress,
+                       DeviceGuid,
+                       fdt_get_phandle (DeviceTreeNode->DeviceTreeBase, I2cNodeOffset)
+                       );
+        if (EFI_ERROR (Status)) {
+          goto ErrorExit;
+        }
+      }
+    }
+  }
+
+
+  EepromManagerNodeOffset = fdt_path_offset (DeviceTreeNode->DeviceTreeBase, "/eeprom-manager");
+  if (EepromManagerNodeOffset >= 0) {
+    fdt_for_each_subnode (EepromManagerBusNodeOffset, DeviceTreeNode->DeviceTreeBase, EepromManagerNodeOffset) {
+      I2cBusProperty     = NULL;
+      I2cBusHandleLength = 0;
+      I2cBusProperty     = fdt_getprop (DeviceTreeNode->DeviceTreeBase, EepromManagerBusNodeOffset, "i2c-bus", &I2cBusHandleLength);
+      if ((I2cBusProperty == NULL) || (I2cBusHandleLength != sizeof (UINT32))) {
+        continue;
+      }
+
+      gBS->CopyMem (&I2cBusHandle, (VOID *)I2cBusProperty, I2cBusHandleLength);
+      I2cBusHandle = SwapBytes32 (I2cBusHandle);
+      if (I2cNodeHandle != I2cBusHandle) {
+        continue;
+      }
+
+      fdt_for_each_subnode (EepromNodeOffset, DeviceTreeNode->DeviceTreeBase, EepromManagerBusNodeOffset) {
+        Property = fdt_getprop (DeviceTreeNode->DeviceTreeBase, EepromNodeOffset, "slave-address", &PropertyLen);
+        if ((Property != NULL) && (PropertyLen == sizeof (UINT32))) {
+          gBS->CopyMem (&I2cAddress, (VOID *)Property, PropertyLen);
+          I2cAddress = SwapBytes32 (I2cAddress);
+          DEBUG ((DEBUG_INFO, "%a: Eeprom Found.\n", __FUNCTION__));
+          DeviceGuid = &gNVIDIAEeprom;
+          Status     = TegraI2cAddDevice (
+                         Private,
+                         I2cAddress,
+                         DeviceGuid,
+                         0,
+                         EepromNodeOffset
+                         );
+          if (EFI_ERROR (Status)) {
+            goto ErrorExit;
+          }
+
+          DEBUG ((DEBUG_INFO, "%a: Eeprom Slave Address: 0x%lx on I2c Bus 0x%lx.\n", __FUNCTION__, I2cAddress, I2cBusHandle));
+        }
+      }
+    }
+  }
+
+  Status = gBS->InstallMultipleProtocolInterfaces (
+                  &ControllerHandle,
+                  &gEfiI2cMasterProtocolGuid,
+                  &Private->I2cMaster,
+                  &gEfiI2cEnumerateProtocolGuid,
+                  &Private->I2cEnumerate,
+                  &gEfiI2cBusConfigurationManagementProtocolGuid,
+                  &Private->I2CConfiguration,
+                  &gNVIDIAI2cSlaveDeviceTreeNodeProtocolGuid,
+                  &Private->I2cSlaveDeviceTreeNode,
+                  NULL
+                  );
+  if (EFI_ERROR (Status)) {
+    DEBUG ((DEBUG_ERROR, "%a: Failed to install i2c protocols:%r\r\n", __FUNCTION__, Status));
+  } else {
+    Private->ProtocolsInstalled = TRUE;
+  }
+
+ErrorExit:
+  if (EFI_ERROR (Status)) {
+    if (NULL != Private) {
+      if (Private->ProtocolsInstalled) {
+        gBS->UninstallMultipleProtocolInterfaces (
+               ControllerHandle,
+               &gEfiI2cMasterProtocolGuid,
+               &Private->I2cMaster,
+               gEfiI2cEnumerateProtocolGuid,
+               &Private->I2cEnumerate,
+               &gEfiI2cBusConfigurationManagementProtocolGuid,
+               &Private->I2CConfiguration,
+               &gNVIDIAI2cSlaveDeviceTreeNodeProtocolGuid,
+               &Private->I2cSlaveDeviceTreeNode,
+               NULL
+               );
+      }
+
+      FreePool (Private);
+    }
+  }
+
+  return Status;
+}
+
+/**
+  Stop this driver on ControllerHandle.
+
+  @param[in] DriverHandle             Handle of the driver.
+  @param[in] ControllerHandle         Handle of the controller.
+
+  @retval EFI_SUCCESS   This driver is removed from this device.
+  @retval other         Some error occurs when removing this driver from this device.
+
+**/
+EFI_STATUS
+EFIAPI
+TegraI2CDriverBindingStop (
+  IN  EFI_HANDLE  DriverHandle,
+  IN  EFI_HANDLE  ControllerHandle
+  )
+{
+  EFI_STATUS  Status;
+
+  EFI_I2C_MASTER_PROTOCOL        *I2cMaster = NULL;
+  NVIDIA_TEGRA_I2C_PRIVATE_DATA  *Private   = NULL;
+
+  //
+  // Attempt to open I2cMaster Protocol
+  //
+  Status = gBS->OpenProtocol (
+                  ControllerHandle,
+                  &gEfiI2cMasterProtocolGuid,
+                  (VOID **)&I2cMaster,
+                  DriverHandle,
+                  ControllerHandle,
+                  EFI_OPEN_PROTOCOL_GET_PROTOCOL
+                  );
+  if (EFI_ERROR (Status)) {
+    return EFI_DEVICE_ERROR;
+  }
+
+  Private = TEGRA_I2C_PRIVATE_DATA_FROM_MASTER (I2cMaster);
+  if (Private == NULL) {
+    return EFI_DEVICE_ERROR;
+  }
+
+  Status = gBS->UninstallMultipleProtocolInterfaces (
+                  ControllerHandle,
+                  &gEfiI2cMasterProtocolGuid,
+                  &Private->I2cMaster,
+                  gEfiI2cEnumerateProtocolGuid,
+                  &Private->I2cEnumerate,
+                  &gEfiI2cBusConfigurationManagementProtocolGuid,
+                  &Private->I2CConfiguration,
+                  &gNVIDIAI2cSlaveDeviceTreeNodeProtocolGuid,
+                  &Private->I2cSlaveDeviceTreeNode,
+                  NULL
+                  );
+  if (EFI_ERROR (Status)) {
+    return Status;
+  }
+
+  FreePool (Private);
+  return EFI_SUCCESS;
+}
+
+/**
+  Callback that will be invoked at various phases of the driver initialization
+
+  This function allows for modification of system behavior at various points in
+  the driver binding process.
+
+  @param[in] Phase                    Current phase of the driver initialization
+  @param[in] DriverHandle             Handle of the driver.
+  @param[in] ControllerHandle         Handle of the controller.
+  @param[in] DeviceTreeNode           Pointer to the device tree node protocol is available.
+
+  @retval EFI_SUCCESS              Operation successful.
+  @retval EFI_SUCCESS              Driver does not handle this phase
+  @retval others                   Error occurred
+
+**/
+EFI_STATUS
+DeviceDiscoveryNotify (
+  IN  NVIDIA_DEVICE_DISCOVERY_PHASES          Phase,
+  IN  EFI_HANDLE                              DriverHandle,
+  IN  EFI_HANDLE                              ControllerHandle,
+  IN  CONST NVIDIA_DEVICE_TREE_NODE_PROTOCOL  *DeviceTreeNode OPTIONAL
+  )
+{
+  EFI_STATUS                     Status;
+  NVIDIA_TEGRA_I2C_PRIVATE_DATA  *Private;
+  EFI_I2C_MASTER_PROTOCOL        *I2cMaster;
+
+  switch (Phase) {
+    case DeviceDiscoveryDriverBindingStart:
+      Status = TegraI2CDriverBindingStart (DriverHandle, ControllerHandle, DeviceTreeNode);
+      break;
+
+    case DeviceDiscoveryDriverBindingStop:
+      Status = TegraI2CDriverBindingStop (DriverHandle, ControllerHandle);
+      break;
+
+    case DeviceDiscoveryOnExit:
+      Status = gBS->HandleProtocol (ControllerHandle, &gEfiI2cMasterProtocolGuid, (VOID **)&I2cMaster);
+      if (EFI_ERROR (Status)) {
+        Status = EFI_SUCCESS;
+        break;
+      }
+
+      Private = TEGRA_I2C_PRIVATE_DATA_FROM_MASTER (I2cMaster);
+      if (Private->SkipOnExitDisabled) {
+        Status = EFI_UNSUPPORTED;
+      } else {
+        Status = EFI_SUCCESS;
+      }
+
+      break;
+
+    case DeviceDiscoveryEnumerationCompleted:
+      Status = gBS->InstallMultipleProtocolInterfaces (
+                      &DriverHandle,
+                      &gNVIDIATegraI2cInitCompleteProtocolGuid,
+                      NULL,
+                      NULL
+                      );
+      if (EFI_ERROR (Status)) {
+        DEBUG ((
+          DEBUG_ERROR,
+          "%a: Failed to install Tegra I2C init complete protocol: %r\r\n",
+          __FUNCTION__,
+          Status
+          ));
+      }
+
+      break;
+
+    default:
+      Status = EFI_SUCCESS;
+      break;
+  }
+
+  return Status;
+}
+
+/**
+  Notification function of EVT_SIGNAL_VIRTUAL_ADDRESS_CHANGE.
+
+  Converts all pointers to new virtual addresses.
+
+  @param  Event        Event whose notification function is being invoked.
+  @param  Context      Pointer to the notification function's context.
+
+**/
+VOID
+EFIAPI
+TegraI2cVirtualNotifyEvent (
+  IN EFI_EVENT  Event,
+  IN VOID       *Context
+  )
+{
+  UINTN                          Index;
+  NVIDIA_TEGRA_I2C_PRIVATE_DATA  *Private = NULL;
+
+  for (Index = 0; Index < mI2cMasterCount; Index++) {
+    Private = mI2cPrivate[Index];
+    if (Private != NULL) {
+      EfiConvertPointer (0x0, (VOID **)&Private->I2cMaster.SetBusFrequency);
+      EfiConvertPointer (0x0, (VOID **)&Private->I2cMaster.Reset);
+      EfiConvertPointer (0x0, (VOID **)&Private->I2cMaster.StartRequest);
+      EfiConvertPointer (0x0, (VOID **)&Private->I2cMaster.I2cControllerCapabilities);
+      EfiConvertPointer (0x0, (VOID **)&Private->I2cEnumerate.Enumerate);
+      EfiConvertPointer (0x0, (VOID **)&Private->I2cEnumerate.GetBusFrequency);
+      EfiConvertPointer (0x0, (VOID **)&Private->I2CConfiguration.EnableI2cBusConfiguration);
+      EfiConvertPointer (0x0, (VOID **)&Private->DeviceTreeBase);
+      EfiConvertPointer (0x0, (VOID **)&Private->DeviceTreeNode);
+      EfiConvertPointer (0x0, (VOID **)&Private->BaseAddress);
+      EfiConvertPointer (0x0, (VOID **)&mI2cPrivate[Index]);
+    }
+  }
+}
+
+/**
+  Initialize the Tegra I2C Driver
+
+  @param  ImageHandle           Handle that identifies the loaded image.
+  @param  SystemTable           System Table for this image.
+
+  @retval EFI_SUCCESS           The operation completed successfully.
+
+**/
+EFI_STATUS
+EFIAPI
+TegraI2cInitialize (
+  IN EFI_HANDLE        ImageHandle,
+  IN EFI_SYSTEM_TABLE  *SystemTable
+  )
+{
+  EFI_STATUS  Status;
+
+  Status = DeviceDiscoveryDriverInitialize (ImageHandle, SystemTable);
+  if (EFI_ERROR (Status)) {
+    return Status;
+  }
+
+  //
+  // Register for the virtual address change event
+  //
+  Status = gBS->CreateEventEx (
+                  EVT_NOTIFY_SIGNAL,
+                  TPL_NOTIFY,
+                  TegraI2cVirtualNotifyEvent,
+                  NULL,
+                  &gEfiEventVirtualAddressChangeGuid,
+                  &mVirtualAddressChangeEvent
+                  );
+  if (EFI_ERROR (Status)) {
+    DEBUG ((DEBUG_ERROR, "%a: Failed to create virtual address change event\r\n", __FUNCTION__));
+    return EFI_OUT_OF_RESOURCES;
+  }
+
+  return EFI_SUCCESS;
+}